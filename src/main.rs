#![allow(dead_code)] // Shut up.

mod action;
mod asset;
mod atlas;
mod game;
mod gml;
mod input;
mod instance;
mod instancelist;
mod render;
mod tile;
mod types;
mod util;

use std::{env, fs, path::Path, process};

const EXIT_SUCCESS: i32 = 0;
const EXIT_FAILURE: i32 = 1;

fn help(argv0: &str, opts: getopts::Options) {
    print!(
        "{}",
        opts.usage(&format!("Usage: {} FILE [options]", match Path::new(argv0).file_name() {
            Some(file) => file.to_str().unwrap_or(argv0),
            None => argv0,
        }))
    );
}

fn main() {
    process::exit(xmain());
}

fn xmain() -> i32 {
    let args: Vec<String> = env::args().collect();
    let process = args[0].clone();

    let mut opts = getopts::Options::new();
    opts.optflag("h", "help", "prints this help message");
    opts.optflag("s", "strict", "enable various data integrity checks");
    opts.optflag("t", "singlethread", "parse gamedata synchronously");
    opts.optflag("v", "verbose", "enables verbose logging");

    let matches = match opts.parse(&args[1..]) {
        Ok(matches) => matches,
        Err(fail) => {
            use getopts::Fail::*;
            match fail {
                ArgumentMissing(arg) => eprintln!("missing argument {}", arg),
                UnrecognizedOption(opt) => eprintln!("unrecognized option {}", opt),
                OptionMissing(opt) => eprintln!("missing option {}", opt),
                OptionDuplicated(opt) => eprintln!("duplicated option {}", opt),
                UnexpectedArgument(arg) => eprintln!("unexpected argument {}", arg),
            }
            return EXIT_FAILURE
        },
    };

    if args.len() < 2 || matches.opt_present("h") {
        help(&process, opts);
        return EXIT_SUCCESS
    }

    let strict = matches.opt_present("s");
    let multithread = !matches.opt_present("t");
    let verbose = matches.opt_present("v");
    let input = {
        if matches.free.len() == 1 {
            &matches.free[0]
        } else if matches.free.len() > 1 {
            eprintln!("unexpected second input {}", matches.free[1]);
            return EXIT_FAILURE
        } else {
            eprintln!("no input file");
            return EXIT_FAILURE
        }
    };

    let file_path = Path::new(&input);

    let mut file = match fs::read(file_path) {
        Ok(data) => data,
        Err(err) => {
            eprintln!("failed to open '{}': {}", input, err);
            return EXIT_FAILURE
        },
    };

    if verbose {
        println!("loading '{}'...", input);
    }

    #[rustfmt::skip]
    let assets = gm8exe::reader::from_exe(
        &mut file,                              // mut exe: AsRef<[u8]>
        if verbose {                            // logger: Option<Fn(&str)>
            Some(|s: &str| println!("{}", s))
        } else {
            None
        },
        strict,                                 // strict: bool
        multithread,                            // multithread: bool
    );
    let assets = match assets {
        Ok(assets) => assets,
        Err(err) => {
            eprintln!("failed to load '{}' - {}", input, err);
            return EXIT_FAILURE
        },
    };

<<<<<<< HEAD
    let mut components = match game::Game::launch(assets) {
=======
    let absolute_path = match file_path.canonicalize() {
        Ok(p) => p,
        Err(e) => {
            eprintln!("Failed to resolve game path: {}", e);
            return EXIT_FAILURE
        },
    };

    let components = match game::Game::launch(assets, absolute_path) {
>>>>>>> b9f94073
        Ok(g) => g,
        Err(e) => {
            eprintln!("Failed to launch game: {}", e);
            return EXIT_FAILURE
        },
    };

    if let Err(err) = components.run() {
        println!("Runtime error: {}", err);
        EXIT_FAILURE
    } else {
        EXIT_SUCCESS
    }
}<|MERGE_RESOLUTION|>--- conflicted
+++ resolved
@@ -110,9 +110,6 @@
         },
     };
 
-<<<<<<< HEAD
-    let mut components = match game::Game::launch(assets) {
-=======
     let absolute_path = match file_path.canonicalize() {
         Ok(p) => p,
         Err(e) => {
@@ -121,8 +118,7 @@
         },
     };
 
-    let components = match game::Game::launch(assets, absolute_path) {
->>>>>>> b9f94073
+    let mut components = match game::Game::launch(assets, absolute_path) {
         Ok(g) => g,
         Err(e) => {
             eprintln!("Failed to launch game: {}", e);
