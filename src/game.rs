--- conflicted
+++ resolved
@@ -2,12 +2,9 @@
 pub mod draw;
 pub mod events;
 pub mod movement;
-<<<<<<< HEAD
 pub mod particle;
-=======
 pub mod string;
 pub mod tas;
->>>>>>> d870f656
 pub mod view;
 pub mod window;
 
