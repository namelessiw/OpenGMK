--- conflicted
+++ resolved
@@ -1,25 +1,3 @@
-<<<<<<< HEAD
-mod console;
-mod control_window;
-mod game_window;
-mod input_edit;
-mod input_window;
-mod instance_report;
-mod keybinds;
-mod macro_window;
-mod menu_bar;
-mod savestate_window;
-mod set_mouse_dialog;
-mod window;
-
-use crate::{
-    game::{
-        recording::{
-            instance_report::InstanceReport,
-            window::{DisplayInformation, Openable, Window},
-        },
-        replay::{self, Replay},
-=======
 mod window;
 mod game_window;
 mod control_window;
@@ -36,7 +14,6 @@
 
 use crate::{
     game::{
->>>>>>> dffddcf7
         savestate::{self, SaveState},
         recording::{
             instance_report::InstanceReport,
@@ -49,20 +26,15 @@
         replay::{self, Replay},
         Game, SceneChange,
     },
-<<<<<<< HEAD
-    gml::rand::Random,
-    imgui, input,
-=======
->>>>>>> dffddcf7
     render::{atlas::AtlasRef, PrimitiveType, RendererState},
     types::Colour,
     imgui, input,
 };
-use ramen::{event::Event, input::Key};
+use ramen::{
+    event::Event,
+    input::Key,
+};
 use serde::{Deserialize, Serialize};
-<<<<<<< HEAD
-use std::{fs::File, path::PathBuf, time::Instant};
-=======
 use std::{
     fs::File,
     path::PathBuf,
@@ -70,7 +42,6 @@
 };
 
 use super::replay::FrameRng;
->>>>>>> dffddcf7
 const GRID_COLOUR_GOOD: Colour = Colour::new(0.25, 0.625, 0.38671875);
 const GRID_COLOUR_BAD: Colour = Colour::new(0.75, 0.359375, 0.0);
 const CLEAR_COLOUR_GOOD: Colour = Colour::new(0.0196, 0.1059, 0.06275);
@@ -136,7 +107,7 @@
 
     /// OpenGL state for the UI
     ui_renderer_state: RendererState,
-
+    
     /// A SaveState cached in memory to prevent having to load it from a file
     /// Usually used for whichever savestate is "selected" for quick access
     cached_savestate: SaveState,
@@ -150,12 +121,9 @@
     /// Index of the window that currently has control over the context menu
     context_menu_window: Option<usize>,
 
-<<<<<<< HEAD
-=======
     /// Index of the window that currently has control over the modal dialog
     modal_window_handler: Option<usize>,
 
->>>>>>> dffddcf7
     /// Position of the context menu
     context_menu_pos: imgui::Vec2<f32>,
 
@@ -164,7 +132,6 @@
 
     /// Until which frame the game should advance
     run_until_frame: Option<usize>,
-<<<<<<< HEAD
 
     /// Whether or not the current state of the game is clean or has potentially been modified
     clean_state: bool,
@@ -180,13 +147,10 @@
 
     /// Current clear color
     grid_colour_background: Colour,
-=======
->>>>>>> dffddcf7
-
-    /// Whether or not the current state of the game is clean or has potentially been modified
-    clean_state: bool,
-
-<<<<<<< HEAD
+
+    /// New RNG seed selected by the user, if they have changed it, to be taken into use on next frame advance
+    new_rand: Option<FrameRng>,
+
     /// The currently open windows
     windows: Vec<(Box<dyn Window>, bool)>,
 
@@ -199,35 +163,6 @@
     /// Active keybindings
     keybindings: keybinds::Keybindings,
 
-=======
-    /// Previous value of clean_state, used to switch between grid colors
-    clean_state_previous: bool,
-
-    /// Time instant of when the last clean_state switch occured, used to fade between grid colors
-    clean_state_instant: Option<Instant>,
-
-    /// Current blend color of the grid
-    grid_colour: Colour,
-
-    /// Current clear color
-    grid_colour_background: Colour,
-
-    /// New RNG seed selected by the user, if they have changed it, to be taken into use on next frame advance
-    new_rand: Option<FrameRng>,
-
-    /// The currently open windows
-    windows: Vec<(Box<dyn Window>, bool)>,
-
-    /// List of PathBufs to savestate files
-    save_paths: Vec<PathBuf>,
-
-    /// Path of the keybind file
-    keybind_path: PathBuf,
-
-    /// Active keybindings
-    keybindings: keybinds::Keybindings,
-
->>>>>>> dffddcf7
     win_frame_height: f32,
     win_border_size: f32,
     win_padding: imgui::Vec2<f32>,
@@ -280,11 +215,7 @@
                 | Self::HeldDoubleEveryFrame
         )
     }
-<<<<<<< HEAD
-
-=======
     
->>>>>>> dffddcf7
     fn reset_to_state(&mut self, target_state: KeyState) {
         let starts_with_press = self.starts_with_press();
         if target_state.starts_with_press() == starts_with_press {
@@ -293,13 +224,6 @@
             // target state expects button released, previous state is held
             *self = match target_state {
                 KeyState::Neutral
-<<<<<<< HEAD
-                | KeyState::NeutralWillCactus
-                | KeyState::NeutralWillDouble
-                | KeyState::NeutralDoubleEveryFrame => KeyState::HeldWillRelease,
-                KeyState::NeutralWillTriple => KeyState::HeldWillDouble,
-                KeyState::NeutralWillPress => KeyState::Held,
-=======
                     | KeyState::NeutralWillCactus
                     | KeyState::NeutralWillDouble
                     | KeyState::NeutralDoubleEveryFrame
@@ -307,18 +231,11 @@
                 KeyState::NeutralWillTriple
                     | KeyState::NeutralWillPress
                     => KeyState::HeldWillDouble,
->>>>>>> dffddcf7
                 _ => unreachable!(),
             };
         } else {
             // target state expects button held, previous state is released
             *self = match target_state {
-<<<<<<< HEAD
-                KeyState::Held | KeyState::HeldWillDouble | KeyState::HeldDoubleEveryFrame => {
-                    KeyState::NeutralWillPress
-                },
-                KeyState::HeldWillTriple | KeyState::HeldWillRelease => KeyState::NeutralWillDouble,
-=======
                 KeyState::Held
                     | KeyState::HeldWillDouble
                     | KeyState::HeldDoubleEveryFrame
@@ -326,7 +243,6 @@
                 KeyState::HeldWillTriple
                     | KeyState::HeldWillRelease
                     => KeyState::NeutralWillDouble,
->>>>>>> dffddcf7
                 _ => unreachable!(),
             };
         }
@@ -349,17 +265,9 @@
 
     fn reset_to(&mut self, pressed: bool) {
         *self = if pressed {
-            if *self == Self::HeldDoubleEveryFrame {
-                Self::HeldDoubleEveryFrame
-            } else {
-                Self::Held
-            }
+            if *self == Self::HeldDoubleEveryFrame { Self::HeldDoubleEveryFrame } else { Self::Held }
         } else {
-            if *self == Self::NeutralDoubleEveryFrame {
-                Self::NeutralDoubleEveryFrame
-            } else {
-                Self::Neutral
-            }
+            if *self == Self::NeutralDoubleEveryFrame { Self::NeutralDoubleEveryFrame } else { Self::Neutral }
         };
     }
 
@@ -532,11 +440,7 @@
     config_path: PathBuf,
     is_read_only: bool,
     current_frame: usize,
-<<<<<<< HEAD
-    set_mouse_using_textbox: bool,
-=======
     set_mouse_using_textbox: bool
->>>>>>> dffddcf7
 }
 
 impl ProjectConfig {
@@ -556,11 +460,7 @@
             current_frame: 0,
             set_mouse_using_textbox: false,
         };
-<<<<<<< HEAD
-
-=======
         
->>>>>>> dffddcf7
         let mut config = if config_path.exists() {
             match bincode::deserialize_from(File::open(&config_path).expect("Couldn't read project.cfg")) {
                 Ok(config) => config,
@@ -573,7 +473,6 @@
             bincode::serialize_into(File::create(&config_path).expect("Couldn't write project.cfg"), &default_config)
                 .expect("Couldn't serialize project.cfg");
             default_config
-<<<<<<< HEAD
         };
         // update path in case the project was moved
         config.config_path = config_path.clone();
@@ -599,33 +498,6 @@
             p.push("project.cfg");
             p
         };
-=======
-        };
-        // update path in case the project was moved
-        config.config_path = config_path.clone();
-        config
-    }
-
-    /// Saves the configuration file. If that failed it will return a description of the error, otherwise None
-    pub fn save(&self) -> Option<String> {
-        File::create(&self.config_path)
-            .map(|f| bincode::serialize_into(f, &self))
-            .err()
-            .map(|e| format!("Config file was not saved to disk because of an error: {}", e))
-    }
-}
-
-impl Game {
-    pub fn record(&mut self, project_path: PathBuf, pause: bool, start_save_path: Option<&PathBuf>) {
-        let mut save_buffer = savestate::Buffer::new();
-        let mut startup_successful = true;
-
-        let config_path = {
-            let mut p = project_path.clone();
-            p.push("project.cfg");
-            p
-        };
->>>>>>> dffddcf7
         let mut config = ProjectConfig::from_file_or_default(&config_path);
 
         let mut replay = Replay::new(self.spoofed_time_nanos.unwrap_or(0), self.rand.seed());
@@ -665,15 +537,9 @@
                 let c = (31..34).contains(&(y - x).abs()) || (31..34).contains(&(y + x - 63).abs());
                 match (i & 1 != 0, i & 2 != 0) {
                     (false, false) => u8::from(c) * 255, // r
-<<<<<<< HEAD
-                    (true, false) => u8::from(c) * 255,  // g
-                    (false, true) => u8::from(c) * 255,  // b
-                    (true, true) => u8::from(c) * 255,   // a
-=======
                     (true, false) => u8::from(c) * 255, // g
                     (false, true) => u8::from(c) * 255, // b
                     (true, true) => u8::from(c) * 255, // a
->>>>>>> dffddcf7
                 }
             })
             .collect::<Vec<_>>()
@@ -737,7 +603,6 @@
                                 replay.start_seed = backup_replay.start_seed;
                                 replay.start_time = backup_replay.start_time;
                             }
-<<<<<<< HEAD
 
                             if backup_replay.contains_part(&replay) {
                                 replay = backup_replay;
@@ -756,26 +621,6 @@
             load_backup_recording!();
         }
 
-=======
-
-                            if backup_replay.contains_part(&replay) {
-                                replay = backup_replay;
-                            } else if pause {
-                                println!("Warning: Game is not part of backup replay");
-                            }
-                        },
-                        Err(e) => err_string = Some(format!("Warning: Failed to load backup replay: {:?}", e)),
-                    }
-                }
-            };
-        }
-
-        if pause {
-            config.is_read_only = true;
-            load_backup_recording!();
-        }
-
->>>>>>> dffddcf7
         if !save_paths[config.quicksave_slot].exists() || (pause && start_save_path.is_none()) {
             if let Err(e) = match self.init() {
                 Ok(()) => match self.scene_change {
@@ -939,19 +784,11 @@
                 WindowKind::Keybindings => windows.push((Box::new(keybinds::KeybindWindow::open(0)), false)),
                 WindowKind::Macro(id) => windows.push((Box::new(macro_window::MacroWindow::open(*id)), false)),
                 WindowKind::Console(id) => windows.push((Box::new(console::ConsoleWindow::open(*id)), false)),
-<<<<<<< HEAD
-                WindowKind::Control
-                | WindowKind::Game
-                | WindowKind::InstanceReports
-                | WindowKind::Input
-                | WindowKind::Savestates => panic!("Control windows can not be stored in project config"),
-=======
                 WindowKind::Control 
                  | WindowKind::Game
                  | WindowKind::InstanceReports
                  | WindowKind::Input
                  | WindowKind::Savestates => panic!("Control windows can not be stored in project config"),
->>>>>>> dffddcf7
             }
         }
 
@@ -994,13 +831,8 @@
             win_border_size: 0.0,
             win_frame_height: 0.0,
             win_padding: imgui::Vec2(0.0, 0.0),
-<<<<<<< HEAD
-        }
-        .run(&mut context);
-=======
             modal_window_handler: None,
         }.run(&mut context);
->>>>>>> dffddcf7
     }
 }
 
@@ -1039,7 +871,7 @@
                     if self.startup_successful {
                         self.err_string = None;
                     } else {
-                        break 'gui;
+                        break 'gui
                     }
                 }
             }
@@ -1072,12 +904,7 @@
             let time = self.clean_state_instant.unwrap().elapsed().as_millis();
             if time < GRID_CHANGE_TIME as _ {
                 self.grid_colour = self.grid_colour.lerp(target_grid_colour, time as f64 / GRID_CHANGE_TIME as f64);
-<<<<<<< HEAD
-                self.grid_colour_background =
-                    self.grid_colour_background.lerp(target_grid_background, time as f64 / GRID_CHANGE_TIME as f64);
-=======
                 self.grid_colour_background = self.grid_colour_background.lerp(target_grid_background, time as f64 / GRID_CHANGE_TIME as f64);
->>>>>>> dffddcf7
             } else {
                 self.clean_state_instant = None;
                 self.grid_colour = target_grid_colour;
@@ -1149,15 +976,7 @@
             }
         }
 
-<<<<<<< HEAD
-        self.game.renderer.finish(
-            self.config.ui_width.into(),
-            self.config.ui_height.into(),
-            self.grid_colour_background,
-        );
-=======
         self.game.renderer.finish(self.config.ui_width.into(), self.config.ui_height.into(), self.grid_colour_background);
->>>>>>> dffddcf7
     }
 
     /// Pulls new window events from operating system and updates config, imgui and renderer accordingly.
@@ -1168,12 +987,7 @@
             match event {
                 ev @ Event::KeyboardDown(key) | ev @ Event::KeyboardUp(key) => {
                     let state = matches!(ev, Event::KeyboardDown(_));
-<<<<<<< HEAD
-                    if state {
-                        // Only cancel mouse selection when pressing down a key
-=======
                     if state { // Only cancel mouse selection when pressing down a key
->>>>>>> dffddcf7
                         if key == Key::Escape {
                             if self.setting_mouse_pos {
                                 // Unset new mouse position if we pressed escape
@@ -1224,11 +1038,7 @@
                 Event::Maximise(b) => {
                     self.config.ui_maximised = b;
                     self.clear_context_menu = true;
-<<<<<<< HEAD
-                },
-=======
                 }
->>>>>>> dffddcf7
                 Event::CloseRequest => return false,
                 _ => (),
             }
@@ -1239,12 +1049,12 @@
     /// Updates all imgui windows (including the context menus and menu bar)
     /// Returns false if the application should exit
     fn update_windows(&mut self, frame: &mut imgui::Frame, fps_text: &String) -> bool {
-<<<<<<< HEAD
+
         // Update menu bar
         if !self.show_menu_bar(frame) {
             return false;
         }
-
+        
         self.keybindings.update_disable_bindings();
 
         let mut display_info = DisplayInformation {
@@ -1283,66 +1093,16 @@
             _clear_context_menu: self.clear_context_menu,
             _request_context_menu: false,
             _context_menu_requested: false,
-        };
-
-        let mut new_context_menu_window: Option<usize> = self.context_menu_window;
-=======
-
-        // Update menu bar
-        if !self.show_menu_bar(frame) {
-            return false;
-        }
-        
-        self.keybindings.update_disable_bindings();
-
-        let mut display_info = DisplayInformation {
-            game: self.game,
-            frame,
-            game_running: &mut self.game_running,
-            setting_mouse_pos: &mut self.setting_mouse_pos,
-            new_mouse_pos: &mut self.new_mouse_pos,
-            new_rand: &mut self.new_rand,
-            err_string: &mut self.err_string,
-            replay: &mut self.replay,
-            config: &mut self.config,
-
-            keyboard_state: &mut self.keyboard_state,
-            mouse_state: &mut self.mouse_state,
-            savestate: &mut self.cached_savestate,
-            renderer_state: &mut self.game_renderer_state,
-            save_buffer: &mut self.lz4_buffer,
-            instance_reports: &mut self.instance_reports,
-
-            clean_state: &mut self.clean_state,
-            run_until_frame: &mut self.run_until_frame,
-
-            startup_successful: &self.startup_successful,
-            ui_renderer_state: &self.ui_renderer_state,
-            fps_text: &fps_text,
-            save_paths: &self.save_paths,
-            project_path: &self.project_path,
-
-            win_frame_height: self.win_frame_height,
-            win_border_size: self.win_border_size,
-            win_padding: self.win_padding,
-
-            keybindings: &mut self.keybindings,
-
-            _clear_context_menu: self.clear_context_menu,
-            _request_context_menu: false,
-            _context_menu_requested: false,
             _modal_dialog: None,
         };
 
         let mut new_context_menu_window: Option<usize> = self.context_menu_window;
         let mut new_modal_window: Option<(usize, &'static str)> = None;
->>>>>>> dffddcf7
 
         for (index, (win, focus)) in self.windows.iter_mut().enumerate() {
             if *focus {
                 display_info.frame.set_next_window_focus();
                 *focus = false;
-<<<<<<< HEAD
             }
             win.show_window(&mut display_info);
 
@@ -1355,25 +1115,11 @@
                 }
             }
             display_info.reset_context_menu_state(self.clear_context_menu);
-=======
-            }
-            win.show_window(&mut display_info);
-
-            if !self.clear_context_menu {
-                if display_info.context_menu_clear_requested() {
-                    self.clear_context_menu = true;
-                } else if display_info.context_menu_requested() {
-                    new_context_menu_window = Some(index);
-                    self.context_menu_pos = display_info.frame.mouse_pos();
-                }
-            }
-            display_info.reset_context_menu_state(self.clear_context_menu);
 
             if let Some(modal) = display_info._modal_dialog {
                 new_modal_window = Some((index, modal));
             }
             display_info._modal_dialog = None;
->>>>>>> dffddcf7
         }
 
         if self.clear_context_menu {
@@ -1390,21 +1136,6 @@
             }
 
             self.context_menu_window = new_context_menu_window;
-<<<<<<< HEAD
-        }
-
-        if self.context_menu_window.is_some() {
-            match self.windows.get_mut(self.context_menu_window.unwrap()) {
-                Some((win, _)) => {
-                    display_info.frame.begin_context_menu(self.context_menu_pos);
-                    if !display_info.frame.window_focused() || !win.show_context_menu(&mut display_info) {
-                        win.context_menu_close();
-                        self.context_menu_window = None;
-                    }
-                    display_info.frame.end();
-                },
-                None => self.context_menu_window = None,
-=======
         }
 
         if self.context_menu_window.is_some() {
@@ -1440,7 +1171,6 @@
                     }
                 },
                 None => self.modal_window_handler = None,
->>>>>>> dffddcf7
             }
         }
 
@@ -1452,23 +1182,6 @@
     fn save_config(&mut self) {
         self.config.open_windows = self.windows.iter().filter_map(|(win, _)| win.stored_kind()).collect();
         self.err_string = self.config.save();
-<<<<<<< HEAD
-
-        let _ = File::create(&self.keybind_path).map(|f| bincode::serialize_into(f, &self.keybindings));
-
-        let mut backup_path = self.project_path.clone();
-        backup_path.push("backup.gmtas");
-        self.replay.to_file(&backup_path).expect("backup.gmtas could not be saved.");
-    }
-}
-
-impl Colour {
-    fn lerp(&self, target: Colour, amount: f64) -> Colour {
-        Colour {
-            r: (target.r - self.r) * amount + self.r,
-            g: (target.g - self.g) * amount + self.g,
-            b: (target.b - self.b) * amount + self.b,
-=======
 
         let _ = File::create(&self.keybind_path).map(|f| bincode::serialize_into(f, &self.keybindings));
 
@@ -1484,7 +1197,6 @@
             r: (target.r-self.r)*amount+self.r,
             g: (target.g-self.g)*amount+self.g,
             b: (target.b-self.b)*amount+self.b,
->>>>>>> dffddcf7
         }
     }
 }