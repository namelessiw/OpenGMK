--- conflicted
+++ resolved
@@ -6,22 +6,8 @@
 mod instance_report;
 
 use crate::{
-<<<<<<< HEAD
     game::{
-        replay::{self, Replay},
         savestate::{self, SaveState},
-        Game, SceneChange,
-    },
-    gml::rand::Random,
-    imgui, input,
-    instance::Field,
-    render::{atlas::AtlasRef, PrimitiveType, Renderer, RendererState},
-=======
-    imgui, input,
-    game::{
-        Game,
-        replay::Replay,
-        savestate::{self, SaveState}, SceneChange,
         recording::{
             instance_report::InstanceReport,
             window::{
@@ -29,27 +15,25 @@
                 DisplayInformation,
             },
         },
+        replay::Replay,
+        Game, SceneChange,
     },
     gml::rand::Random,
     render::{atlas::AtlasRef, PrimitiveType, RendererState},
->>>>>>> 194b8cc2
     types::Colour,
+    imgui, input,
 };
 use ramen::{
     event::{Event, Key},
     monitor::Size,
 };
 use serde::{Deserialize, Serialize};
-<<<<<<< HEAD
 use std::{
     convert::TryFrom,
     fs::File,
     path::PathBuf,
-    time::{Duration, Instant},
+    time::Instant,
 };
-=======
-use std::{convert::TryFrom, fs::File, path::PathBuf, time::Instant};
->>>>>>> 194b8cc2
 
 const CLEAR_COLOUR: Colour = Colour::new(0.0196, 0.1059, 0.06275);
 const BTN_NEUTRAL_COL: Colour = Colour::new(0.15, 0.15, 0.21);
@@ -476,13 +460,8 @@
             }
         }
 
-<<<<<<< HEAD
         let mut instance_reports: Vec<(i32, Option<InstanceReport>)> =
             config.watched_ids.iter().map(|id| (*id, InstanceReport::new(&*self, *id))).collect();
-        let mut instance_images: Vec<AtlasRef> = Vec::new();
-=======
-        let mut instance_reports: Vec<(i32, Option<InstanceReport>)> = config.watched_ids.iter().map(|id| (*id, InstanceReport::new(&*self, *id))).collect();
->>>>>>> 194b8cc2
         let mut new_rand: Option<Random> = None;
 
         let mut game_window = game_window::GameWindow::new();
@@ -551,1079 +530,6 @@
             let win_padding = context.window_padding();
             let mut frame = context.new_frame();
 
-<<<<<<< HEAD
-            // Game window
-            if game_running {
-                if setting_mouse_pos {
-                    frame.begin_screen_cover();
-                    frame.end();
-                    unsafe {
-                        cimgui_sys::igSetNextWindowCollapsed(false, 0);
-                        cimgui_sys::igSetNextWindowFocus();
-                    }
-                }
-
-                let (w, h) = self.renderer.stored_size();
-                frame.setup_next_window(imgui::Vec2(f32::from(config.ui_width) - w as f32 - 8.0, 8.0), None, None);
-                frame.begin_window(
-                    &format!("{}###Game", self.get_window_title()),
-                    Some(imgui::Vec2(
-                        w as f32 + (2.0 * win_border_size),
-                        h as f32 + win_border_size + win_frame_height,
-                    )),
-                    false,
-                    false,
-                    None,
-                );
-                let imgui::Vec2(x, y) = frame.window_position();
-                callback_data = GameViewData {
-                    renderer: (&mut self.renderer) as *mut _,
-                    x: (x + win_border_size) as i32,
-                    y: (y + win_frame_height) as i32,
-                    w: w,
-                    h: h,
-                };
-
-                unsafe extern "C" fn callback(
-                    _draw_list: *const cimgui_sys::ImDrawList,
-                    ptr: *const cimgui_sys::ImDrawCmd,
-                ) {
-                    let data = &*((*ptr).UserCallbackData as *mut GameViewData);
-                    (*data.renderer).draw_stored(data.x, data.y, data.w, data.h);
-                }
-
-                if !frame.window_collapsed() {
-                    frame.callback(callback, &mut callback_data);
-
-                    if setting_mouse_pos && frame.left_clicked() {
-                        setting_mouse_pos = false;
-                        let imgui::Vec2(mouse_x, mouse_y) = frame.mouse_pos();
-                        new_mouse_pos =
-                            Some((-(x + win_border_size - mouse_x) as i32, -(y + win_frame_height - mouse_y) as i32));
-                    }
-
-                    if frame.window_hovered() && frame.right_clicked() {
-                        unsafe {
-                            cimgui_sys::igSetWindowFocusNil();
-                        }
-                        let offset = frame.window_position() + imgui::Vec2(win_border_size, win_frame_height);
-                        let imgui::Vec2(x, y) = frame.mouse_pos() - offset;
-                        let (x, y) = self.translate_screen_to_room(x as _, y as _);
-
-                        let mut options: Vec<(String, i32)> = Vec::new();
-                        let mut iter = self.room.instance_list.iter_by_drawing();
-                        while let Some(handle) = iter.next(&self.room.instance_list) {
-                            let instance = self.room.instance_list.get(handle);
-                            instance.update_bbox(self.get_instance_mask_sprite(handle));
-                            if x >= instance.bbox_left.get()
-                                && x <= instance.bbox_right.get()
-                                && y >= instance.bbox_top.get()
-                                && y <= instance.bbox_bottom.get()
-                            {
-                                use crate::game::GetAsset;
-                                let id = instance.id.get();
-                                let description = match self.assets.objects.get_asset(instance.object_index.get()) {
-                                    Some(obj) => format!("{} ({})", obj.name, id.to_string()),
-                                    None => format!("<deleted object> ({})", id.to_string()),
-                                };
-                                options.push((description, id));
-                            }
-                        }
-
-                        if options.len() > 0 {
-                            context_menu = Some(ContextMenu::Instances { pos: frame.mouse_pos(), options });
-                        }
-                    }
-                }
-
-                frame.end();
-            } else {
-                setting_mouse_pos = false;
-            }
-
-            // Control window
-            frame.setup_next_window(imgui::Vec2(8.0, 8.0), None, None);
-            frame.begin_window("Control", None, true, false, None);
-            if (frame.button("Advance (Space)", imgui::Vec2(165.0, 20.0), None)
-                || frame.key_pressed(input::ramen2vk(Key::Space)))
-                && game_running
-                && err_string.is_none()
-            {
-                let (w, h) = self.renderer.stored_size();
-                let frame = replay.new_frame();
-
-                self.input.mouse_step();
-                for (i, state) in keyboard_state.iter().enumerate() {
-                    let i = i as u8;
-                    match state {
-                        KeyState::NeutralWillPress => {
-                            self.input.button_press(i, true);
-                            frame.inputs.push(replay::Input::KeyPress(i));
-                        },
-                        KeyState::NeutralWillDouble | KeyState::NeutralDoubleEveryFrame => {
-                            self.input.button_press(i, true);
-                            self.input.button_release(i, true);
-                            frame.inputs.push(replay::Input::KeyPress(i));
-                            frame.inputs.push(replay::Input::KeyRelease(i));
-                        },
-                        KeyState::NeutralWillTriple => {
-                            self.input.button_press(i, true);
-                            self.input.button_release(i, true);
-                            self.input.button_press(i, true);
-                            frame.inputs.push(replay::Input::KeyPress(i));
-                            frame.inputs.push(replay::Input::KeyRelease(i));
-                            frame.inputs.push(replay::Input::KeyPress(i));
-                        },
-                        KeyState::HeldWillRelease | KeyState::NeutralWillCactus => {
-                            self.input.button_release(i, true);
-                            frame.inputs.push(replay::Input::KeyRelease(i));
-                        },
-                        KeyState::HeldWillDouble | KeyState::HeldDoubleEveryFrame => {
-                            self.input.button_release(i, true);
-                            self.input.button_press(i, true);
-                            frame.inputs.push(replay::Input::KeyRelease(i));
-                            frame.inputs.push(replay::Input::KeyPress(i));
-                        },
-                        KeyState::HeldWillTriple => {
-                            self.input.button_release(i, true);
-                            self.input.button_press(i, true);
-                            self.input.button_release(i, true);
-                            frame.inputs.push(replay::Input::KeyRelease(i));
-                            frame.inputs.push(replay::Input::KeyPress(i));
-                            frame.inputs.push(replay::Input::KeyRelease(i));
-                        },
-                        KeyState::Neutral | KeyState::Held => (),
-                    }
-                }
-
-                for (i, state) in mouse_state.iter().enumerate() {
-                    let i = i as i8 + 1;
-                    match state {
-                        KeyState::NeutralWillPress => {
-                            self.input.mouse_press(i, true);
-                            frame.inputs.push(replay::Input::MousePress(i));
-                            println!("Pressed {}", i);
-                        },
-                        KeyState::NeutralWillDouble | KeyState::NeutralDoubleEveryFrame => {
-                            self.input.mouse_press(i, true);
-                            self.input.mouse_release(i, true);
-                            frame.inputs.push(replay::Input::MousePress(i));
-                            frame.inputs.push(replay::Input::MouseRelease(i));
-                        },
-                        KeyState::NeutralWillTriple => {
-                            self.input.mouse_press(i, true);
-                            self.input.mouse_release(i, true);
-                            self.input.mouse_press(i, true);
-                            frame.inputs.push(replay::Input::MousePress(i));
-                            frame.inputs.push(replay::Input::MouseRelease(i));
-                            frame.inputs.push(replay::Input::MousePress(i));
-                        },
-                        KeyState::HeldWillRelease | KeyState::NeutralWillCactus => {
-                            self.input.mouse_release(i, true);
-                            frame.inputs.push(replay::Input::MouseRelease(i));
-                            println!("Released {}", i);
-                        },
-                        KeyState::HeldWillDouble | KeyState::HeldDoubleEveryFrame => {
-                            self.input.mouse_release(i, true);
-                            self.input.mouse_press(i, true);
-                            frame.inputs.push(replay::Input::MouseRelease(i));
-                            frame.inputs.push(replay::Input::MousePress(i));
-                        },
-                        KeyState::HeldWillTriple => {
-                            self.input.mouse_release(i, true);
-                            self.input.mouse_press(i, true);
-                            self.input.mouse_release(i, true);
-                            frame.inputs.push(replay::Input::MouseRelease(i));
-                            frame.inputs.push(replay::Input::MousePress(i));
-                            frame.inputs.push(replay::Input::MouseRelease(i));
-                        },
-                        KeyState::Neutral | KeyState::Held => (),
-                    }
-                }
-
-                if let Some((x, y)) = new_mouse_pos {
-                    frame.mouse_x = x;
-                    frame.mouse_y = y;
-                    self.input.mouse_move_to((x, y));
-                }
-
-                if let Some(rand) = new_rand {
-                    frame.new_seed = Some(rand.seed());
-                    self.rand.set_seed(rand.seed());
-                }
-
-                self.renderer.set_state(&renderer_state);
-                self.renderer.resize_framebuffer(w, h, false);
-                self.renderer.set_view(
-                    0,
-                    0,
-                    self.unscaled_width as _,
-                    self.unscaled_height as _,
-                    0.0,
-                    0,
-                    0,
-                    self.unscaled_width as _,
-                    self.unscaled_height as _,
-                );
-                self.renderer.draw_stored(0, 0, w, h);
-                if let Err(e) = match self.frame() {
-                    Ok(()) => match self.scene_change {
-                        Some(SceneChange::Room(id)) => self.load_room(id),
-                        Some(SceneChange::Restart) => self.restart(),
-                        Some(SceneChange::End) => self.restart(),
-                        None => Ok(()),
-                    },
-                    Err(e) => Err(e.into()),
-                } {
-                    err_string = Some(format!("Game crashed: {}\n\nPlease load a savestate.", e));
-                    game_running = false;
-                }
-
-                for ev in self.stored_events.iter() {
-                    frame.events.push(ev.clone());
-                }
-                self.stored_events.clear();
-                for (i, state) in keyboard_state.iter_mut().enumerate() {
-                    state.reset_to(self.input.keyboard_check_direct(i as u8));
-                }
-                for (i, state) in mouse_state.iter_mut().enumerate() {
-                    state.reset_to(self.input.mouse_check_button(i as i8 + 1));
-                }
-
-                // Fake frame limiter stuff (don't actually frame-limit in record mode)
-                if let Some(t) = self.spoofed_time_nanos.as_mut() {
-                    *t += Duration::new(0, 1_000_000_000u32 / self.room.speed).as_nanos();
-                }
-                if self.frame_counter == self.room.speed {
-                    self.fps = self.room.speed;
-                    self.frame_counter = 0;
-                }
-                self.frame_counter += 1;
-
-                frame_text = format!("Frame: {}", replay.frame_count());
-                seed_text = format!("Seed: {}", self.rand.seed());
-
-                self.renderer.resize_framebuffer(config.ui_width.into(), config.ui_height.into(), true);
-                self.renderer.set_view(
-                    0,
-                    0,
-                    config.ui_width.into(),
-                    config.ui_height.into(),
-                    0.0,
-                    0,
-                    0,
-                    config.ui_width.into(),
-                    config.ui_height.into(),
-                );
-                self.renderer.clear_view(CLEAR_COLOUR, 1.0);
-                renderer_state = self.renderer.state();
-                self.renderer.set_state(&ui_renderer_state);
-                context_menu = None;
-                new_rand = None;
-                new_mouse_pos = None;
-
-                instance_reports =
-                    config.watched_ids.iter().map(|id| (*id, InstanceReport::new(&*self, *id))).collect();
-            }
-
-            if (frame.button("Quick Save (Q)", imgui::Vec2(165.0, 20.0), None)
-                || frame.key_pressed(input::ramen2vk(Key::Q)))
-                && game_running
-                && err_string.is_none()
-            {
-                savestate = SaveState::from(self, replay.clone(), renderer_state.clone());
-                if let Err(err) = savestate.save_to_file(&save_paths[config.quicksave_slot], &mut save_buffer) {
-                    err_string = Some(format!(
-                        concat!(
-                            "Warning: failed to save quicksave.bin (it has still been saved in memory)\n\n",
-                            "Error message: {:?}",
-                        ),
-                        err,
-                    ));
-                }
-                context_menu = None;
-            }
-
-            if frame.button("Load Quicksave (W)", imgui::Vec2(165.0, 20.0), None)
-                || frame.key_pressed(input::ramen2vk(Key::W))
-            {
-                if startup_successful {
-                    err_string = None;
-                    game_running = true;
-                    let (rep, ren) = savestate.clone().load_into(self);
-                    replay = rep;
-                    renderer_state = ren;
-
-                    for (i, state) in keyboard_state.iter_mut().enumerate() {
-                        *state =
-                            if self.input.keyboard_check_direct(i as u8) { KeyState::Held } else { KeyState::Neutral };
-                    }
-
-                    for (i, state) in mouse_state.iter_mut().enumerate() {
-                        *state =
-                            if self.input.mouse_check_button(i as i8 + 1) { KeyState::Held } else { KeyState::Neutral };
-                    }
-
-                    frame_text = format!("Frame: {}", replay.frame_count());
-                    seed_text = format!("Seed: {}", self.rand.seed());
-                    context_menu = None;
-                    new_rand = None;
-                    new_mouse_pos = None;
-                    instance_reports =
-                        config.watched_ids.iter().map(|id| (*id, InstanceReport::new(&*self, *id))).collect();
-                    config.rerecords += 1;
-                    rerecord_text = format!("Re-record count: {}", config.rerecords);
-                    let _ = File::create(&config_path).map(|f| bincode::serialize_into(f, &config));
-                }
-            }
-
-            if frame.button("Export to .gmtas", imgui::Vec2(165.0, 20.0), None) {
-                let mut filepath = project_path.clone();
-                filepath.push("save.gmtas");
-                match replay.to_file(&filepath) {
-                    Ok(()) => (),
-                    Err(replay::WriteError::IOErr(err)) => {
-                        err_string = Some(format!("Failed to write save.gmtas: {}", err))
-                    },
-                    Err(replay::WriteError::CompressErr(err)) => {
-                        err_string = Some(format!("Failed to compress save.gmtas: {}", err))
-                    },
-                    Err(replay::WriteError::SerializeErr(err)) => {
-                        err_string = Some(format!("Failed to serialize save.gmtas: {}", err))
-                    },
-                }
-            }
-
-            frame.text(&frame_text);
-            if new_rand.is_some() {
-                frame.coloured_text(&seed_text, Colour::new(1.0, 0.5, 0.5));
-            } else {
-                frame.text(&seed_text);
-            }
-            frame.text(&rerecord_text);
-            frame.text(&fps_text);
-
-            let keyboard_label = if config.full_keyboard {
-                "Simple Keyboard###KeyboardLayout"
-            } else {
-                "Full Keyboard###KeyboardLayout"
-            };
-            if frame.button(keyboard_label, imgui::Vec2(165.0, 20.0), None) {
-                config.full_keyboard = !config.full_keyboard;
-                let _ = File::create(&config_path).map(|f| bincode::serialize_into(f, &config));
-            }
-
-            let input_label = match config.input_mode {
-                InputMode::Direct => "Switch to mouse input###InputMethod",
-                InputMode::Mouse => "Switch to direct input###InputMethod",
-            };
-            if frame.button(input_label, imgui::Vec2(165.0, 20.0), None) {
-                config.input_mode = match config.input_mode {
-                    InputMode::Mouse => InputMode::Direct,
-                    InputMode::Direct => InputMode::Mouse,
-                }
-            }
-
-            if frame.button(">", imgui::Vec2(18.0, 18.0), Some(imgui::Vec2(160.0, 138.0))) {
-                if let Some(rand) = &mut new_rand {
-                    rand.cycle();
-                    seed_text = format!("Seed: {}*", rand.seed());
-                } else {
-                    let mut rand = self.rand.clone();
-                    rand.cycle();
-                    seed_text = format!("Seed: {}*", rand.seed());
-                    new_rand = Some(rand);
-                }
-            }
-            if frame.item_hovered() && frame.right_clicked() {
-                context_menu = Some(ContextMenu::Seed { pos: frame.mouse_pos() });
-            }
-            frame.end();
-
-            // Savestates window
-            frame.setup_next_window(imgui::Vec2(306.0, 8.0), Some(imgui::Vec2(225.0, 330.0)), None);
-            frame.begin_window("Savestates", None, true, false, None);
-            let rect_size = imgui::Vec2(frame.window_size().0, 24.0);
-            let pos = frame.window_position() + frame.content_position() - imgui::Vec2(8.0, 8.0);
-            for i in 0..8 {
-                let min = imgui::Vec2(0.0, ((i * 2 + 1) * 24) as f32);
-                frame.rect(min + pos, min + rect_size + pos, Colour::new(1.0, 1.0, 1.0), 15);
-            }
-            for i in 0..16 {
-                unsafe {
-                    cimgui_sys::igPushStyleColorVec4(cimgui_sys::ImGuiCol__ImGuiCol_Button as _, cimgui_sys::ImVec4 {
-                        x: 0.98,
-                        y: 0.59,
-                        z: 0.26,
-                        w: 0.4,
-                    });
-                    cimgui_sys::igPushStyleColorVec4(
-                        cimgui_sys::ImGuiCol__ImGuiCol_ButtonHovered as _,
-                        cimgui_sys::ImVec4 { x: 0.98, y: 0.59, z: 0.26, w: 1.0 },
-                    );
-                    cimgui_sys::igPushStyleColorVec4(
-                        cimgui_sys::ImGuiCol__ImGuiCol_ButtonActive as _,
-                        cimgui_sys::ImVec4 { x: 0.98, y: 0.53, z: 0.06, w: 1.0 },
-                    );
-                }
-                let y = (24 * i + 21) as f32;
-                if i == config.quicksave_slot {
-                    let min = imgui::Vec2(0.0, (i * 24) as f32);
-                    frame.rect(min + pos, min + rect_size + pos, Colour::new(0.1, 0.4, 0.2), 255);
-                }
-                if frame.button(&save_text[i], imgui::Vec2(60.0, 20.0), Some(imgui::Vec2(4.0, y))) && game_running {
-                    match SaveState::from(self, replay.clone(), renderer_state.clone())
-                        .save_to_file(&save_paths[i], &mut save_buffer)
-                    {
-                        Ok(()) => (),
-                        Err(savestate::WriteError::IOErr(err)) => {
-                            err_string = Some(format!("Failed to write savestate #{}: {}", i, err))
-                        },
-                        Err(savestate::WriteError::CompressErr(err)) => {
-                            err_string = Some(format!("Failed to compress savestate #{}: {}", i, err))
-                        },
-                        Err(savestate::WriteError::SerializeErr(err)) => {
-                            err_string = Some(format!("Failed to serialize savestate #{}: {}", i, err))
-                        },
-                    }
-                }
-                unsafe {
-                    cimgui_sys::igPopStyleColor(3);
-                }
-
-                if save_paths[i].exists() {
-                    if frame.button(&load_text[i], imgui::Vec2(60.0, 20.0), Some(imgui::Vec2(75.0, y)))
-                        && startup_successful
-                    {
-                        match SaveState::from_file(&save_paths[i], &mut save_buffer) {
-                            Ok(state) => {
-                                let (new_replay, new_renderer_state) = state.load_into(self);
-                                replay = new_replay;
-                                renderer_state = new_renderer_state;
-
-                                for (i, state) in keyboard_state.iter_mut().enumerate() {
-                                    *state = if self.input.keyboard_check_direct(i as u8) {
-                                        KeyState::Held
-                                    } else {
-                                        KeyState::Neutral
-                                    };
-                                }
-                                for (i, state) in mouse_state.iter_mut().enumerate() {
-                                    *state = if self.input.mouse_check_button(i as i8 + 1) {
-                                        KeyState::Held
-                                    } else {
-                                        KeyState::Neutral
-                                    };
-                                }
-
-                                frame_text = format!("Frame: {}", replay.frame_count());
-                                seed_text = format!("Seed: {}", self.rand.seed());
-                                context_menu = None;
-                                new_rand = None;
-                                new_mouse_pos = None;
-                                err_string = None;
-                                game_running = true;
-                                config.rerecords += 1;
-                                rerecord_text = format!("Re-record count: {}", config.rerecords);
-                                let _ = File::create(&config_path).map(|f| bincode::serialize_into(f, &config));
-                            },
-                            Err(err) => {
-                                let filename = save_paths[i].to_string_lossy();
-                                err_string = Some(match err {
-                                    savestate::ReadError::IOErr(err) => {
-                                        format!("Error reading {}:\n\n{}", filename, err)
-                                    },
-                                    savestate::ReadError::DecompressErr(err) => {
-                                        format!("Error decompressing {}:\n\n{}", filename, err)
-                                    },
-                                    savestate::ReadError::DeserializeErr(err) => {
-                                        format!("Error deserializing {}:\n\n{}", filename, err)
-                                    },
-                                });
-                            },
-                        }
-                        instance_reports =
-                            config.watched_ids.iter().map(|id| (*id, InstanceReport::new(&*self, *id))).collect();
-                    }
-
-                    if frame.button(&select_text[i], imgui::Vec2(60.0, 20.0), Some(imgui::Vec2(146.0, y)))
-                        && config.quicksave_slot != i
-                    {
-                        //                        config.quicksave_slot = i;
-                        match SaveState::from_file(&save_paths[i], &mut save_buffer) {
-                            Ok(state) => {
-                                savestate = state;
-                                config.quicksave_slot = i;
-                                let _ = File::create(&config_path).map(|f| bincode::serialize_into(f, &config));
-                            },
-                            Err(e) => {
-                                println!(
-                                    "Error: Failed to select quicksave slot {:?}. {:?}",
-                                    save_paths[i].file_name(),
-                                    e
-                                );
-                            },
-                        }
-                    }
-                }
-            }
-            frame.end();
-
-            // Macro for keyboard keys and mouse buttons...
-            macro_rules! kb_btn {
-                ($name: expr, $size: expr, $x: expr, $y: expr, key $code: expr) => {
-                    let vk = input::ramen2vk($code);
-                    let state = &mut keyboard_state[usize::from(vk)];
-                    let clicked = frame.invisible_button($name, $size, Some(imgui::Vec2($x, $y)));
-                    let hovered = frame.item_hovered();
-                    match config.input_mode {
-                        InputMode::Mouse => {
-                            if clicked {
-                                state.click();
-                            }
-                            if frame.right_clicked() && hovered {
-                                unsafe {
-                                    cimgui_sys::igSetWindowFocusNil();
-                                }
-                                context_menu = Some(ContextMenu::Button { pos: frame.mouse_pos(), key: $code });
-                            }
-                            if frame.middle_clicked() && hovered {
-                                unsafe {
-                                    cimgui_sys::igSetWindowFocusNil();
-                                }
-                                *state = if state.is_held() {
-                                    KeyState::HeldWillDouble
-                                } else {
-                                    KeyState::NeutralWillDouble
-                                };
-                            }
-                        },
-                        InputMode::Direct => {
-                            if frame.key_pressed(vk) {
-                                *state = match state {
-                                    // if neutral and setting would stay neutral => will press
-                                    KeyState::Neutral | KeyState::NeutralWillDouble | KeyState::NeutralWillCactus => {
-                                        KeyState::NeutralWillPress
-                                    },
-                                    // if held but would release => keep held
-                                    KeyState::HeldWillRelease | KeyState::HeldWillTriple => KeyState::Held,
-                                    // otherwise just keep the state
-                                    _ => *state,
-                                };
-                            } else if frame.key_released(vk) {
-                                *state = match state {
-                                    // if held and setting would stay held => will release
-                                    KeyState::Held | KeyState::HeldWillDouble | KeyState::HeldDoubleEveryFrame => {
-                                        KeyState::HeldWillRelease
-                                    },
-                                    // if neutral but would press => keep neutral
-                                    KeyState::NeutralWillPress | KeyState::NeutralWillTriple => KeyState::Neutral,
-                                    // otherwise just keep the state
-                                    _ => *state,
-                                };
-                            }
-                        },
-                    }
-                    draw_keystate(&mut frame, state, imgui::Vec2($x, $y), $size);
-                    frame.text_centered($name, imgui::Vec2($x, $y) + imgui::Vec2($size.0 / 2.0, $size.1 / 2.0));
-                    if hovered {
-                        unsafe {
-                            cimgui_sys::igSetCursorPos(cimgui_sys::ImVec2 { x: 8.0, y: 22.0 });
-                        }
-                        frame.text(state.repr());
-                    }
-                };
-
-                ($name: expr, $size: expr, $x: expr, $y: expr, mouse $code: expr) => {
-                    let state = &mut mouse_state[$code as usize];
-                    if frame.invisible_button($name, $size, Some(imgui::Vec2($x, $y))) {
-                        state.click();
-                    }
-                    let hovered = frame.item_hovered();
-                    if frame.right_clicked() && hovered {
-                        unsafe {
-                            cimgui_sys::igSetWindowFocusNil();
-                        }
-                        context_menu = Some(ContextMenu::MouseButton { pos: frame.mouse_pos(), button: $code });
-                    }
-                    if frame.middle_clicked() && hovered {
-                        unsafe {
-                            cimgui_sys::igSetWindowFocusNil();
-                        }
-                        *state = if state.is_held() { KeyState::HeldWillDouble } else { KeyState::NeutralWillDouble };
-                    }
-                    draw_keystate(&mut frame, state, imgui::Vec2($x, $y), $size);
-                    frame.text_centered($name, imgui::Vec2($x, $y) + imgui::Vec2($size.0 / 2.0, $size.1 / 2.0));
-                    if hovered {
-                        unsafe {
-                            cimgui_sys::igSetCursorPos(cimgui_sys::ImVec2 { x: 8.0, y: 22.0 });
-                        }
-                        frame.text(state.repr());
-                    }
-                };
-
-                ($name: expr, $size: expr, $x: expr, $y: expr) => {
-                    let pos = frame.window_position();
-                    frame.invisible_button($name, $size, Some(imgui::Vec2($x, $y)));
-                    frame.rect(imgui::Vec2($x, $y) + pos, imgui::Vec2($x, $y) + $size + pos, BTN_NEUTRAL_COL, 190);
-                    frame.rect_outline(
-                        imgui::Vec2($x, $y) + pos,
-                        imgui::Vec2($x, $y) + $size + pos,
-                        Colour::new(0.4, 0.4, 0.65),
-                        u8::MAX,
-                    );
-                    frame.text_centered($name, imgui::Vec2($x, $y) + imgui::Vec2($size.0 / 2.0, $size.1 / 2.0));
-                };
-            }
-
-            // Keyboard window
-            if config.full_keyboard {
-                frame.setup_next_window(
-                    imgui::Vec2(8.0, 350.0),
-                    Some(imgui::Vec2(917.0, 362.0)),
-                    Some(imgui::Vec2(440.0, 200.0)),
-                );
-                frame.begin_window("Keyboard###FullKeyboard", None, true, false, None);
-                if !frame.window_collapsed() {
-                    frame.rect(
-                        imgui::Vec2(0.0, win_frame_height) + frame.window_position(),
-                        imgui::Vec2(frame.window_size().0, win_frame_height + 20.0) + frame.window_position(),
-                        Colour::new(0.14, 0.14, 0.14),
-                        255,
-                    );
-                    let content_min = win_padding + imgui::Vec2(0.0, win_frame_height * 2.0);
-                    let content_max = frame.window_size() - win_padding;
-
-                    let mut cur_x = content_min.0;
-                    let mut cur_y = content_min.1;
-                    let left_part_edge = ((content_max.0 - content_min.0) * (15.0 / 18.5)).floor();
-                    let button_width = ((left_part_edge - content_min.0 - 14.0) / 15.0).floor();
-                    let button_height = ((content_max.1 - content_min.1 - 4.0 - (win_padding.1 * 2.0)) / 6.5).floor();
-                    let button_size = imgui::Vec2(button_width, button_height);
-                    kb_btn!(
-                        "Esc",
-                        imgui::Vec2((button_width * 1.5).floor(), button_height),
-                        cur_x,
-                        cur_y,
-                        key Key::Escape
-                    );
-                    cur_x = left_part_edge - (button_width * 12.0 + 11.0);
-                    kb_btn!("F1", button_size, cur_x, cur_y, key Key::F1);
-                    cur_x += button_width + 1.0;
-                    kb_btn!("F2", button_size, cur_x, cur_y, key Key::F2);
-                    cur_x += button_width + 1.0;
-                    kb_btn!("F3", button_size, cur_x, cur_y, key Key::F3);
-                    cur_x += button_width + 1.0;
-                    kb_btn!("F4", button_size, cur_x, cur_y, key Key::F4);
-                    cur_x += button_width + 1.0;
-                    kb_btn!("F5", button_size, cur_x, cur_y, key Key::F5);
-                    cur_x += button_width + 1.0;
-                    kb_btn!("F6", button_size, cur_x, cur_y, key Key::F6);
-                    cur_x += button_width + 1.0;
-                    kb_btn!("F7", button_size, cur_x, cur_y, key Key::F7);
-                    cur_x += button_width + 1.0;
-                    kb_btn!("F8", button_size, cur_x, cur_y, key Key::F8);
-                    cur_x += button_width + 1.0;
-                    kb_btn!("F9", button_size, cur_x, cur_y, key Key::F9);
-                    cur_x += button_width + 1.0;
-                    kb_btn!("F10", button_size, cur_x, cur_y, key Key::F10);
-                    cur_x += button_width + 1.0;
-                    kb_btn!("F11", button_size, cur_x, cur_y, key Key::F11);
-                    cur_x += button_width + 1.0;
-                    kb_btn!("F12", button_size, cur_x, cur_y, key Key::F12);
-                    cur_x = content_max.0 - (button_width * 3.0 + 2.0);
-                    kb_btn!("PrSc", button_size, cur_x, cur_y, key Key::PrintScreen);
-                    cur_x += button_width + 1.0;
-                    kb_btn!("ScrLk", button_size, cur_x, cur_y, key Key::ScrollLock);
-                    cur_x += button_width + 1.0;
-                    kb_btn!("Pause", button_size, cur_x, cur_y, key Key::Pause);
-                    cur_x = content_min.0;
-                    cur_y = (content_max.1 - (win_padding.1 * 2.0)).ceil() - (button_height * 5.0 + 4.0);
-                    kb_btn!("`", button_size, cur_x, cur_y);
-                    cur_x += button_width + 1.0;
-                    kb_btn!("1", button_size, cur_x, cur_y, key Key::Num1);
-                    cur_x += button_width + 1.0;
-                    kb_btn!("2", button_size, cur_x, cur_y, key Key::Num2);
-                    cur_x += button_width + 1.0;
-                    kb_btn!("3", button_size, cur_x, cur_y, key Key::Num3);
-                    cur_x += button_width + 1.0;
-                    kb_btn!("4", button_size, cur_x, cur_y, key Key::Num4);
-                    cur_x += button_width + 1.0;
-                    kb_btn!("5", button_size, cur_x, cur_y, key Key::Num5);
-                    cur_x += button_width + 1.0;
-                    kb_btn!("6", button_size, cur_x, cur_y, key Key::Num6);
-                    cur_x += button_width + 1.0;
-                    kb_btn!("7", button_size, cur_x, cur_y, key Key::Num7);
-                    cur_x += button_width + 1.0;
-                    kb_btn!("8", button_size, cur_x, cur_y, key Key::Num8);
-                    cur_x += button_width + 1.0;
-                    kb_btn!("9", button_size, cur_x, cur_y, key Key::Num9);
-                    cur_x += button_width + 1.0;
-                    kb_btn!("0", button_size, cur_x, cur_y, key Key::Num0);
-                    cur_x += button_width + 1.0;
-                    kb_btn!("-", button_size, cur_x, cur_y, key Key::Subtract);
-                    cur_x += button_width + 1.0;
-                    kb_btn!("=", button_size, cur_x, cur_y);
-                    cur_x += button_width + 1.0;
-                    kb_btn!(
-                        "Back",
-                        imgui::Vec2(left_part_edge - cur_x, button_height),
-                        cur_x,
-                        cur_y,
-                        key Key::Backspace
-                    );
-                    cur_x = content_max.0 - (button_width * 3.0 + 2.0);
-                    kb_btn!("Ins", button_size, cur_x, cur_y, key Key::Insert);
-                    cur_x += button_width + 1.0;
-                    kb_btn!("Home", button_size, cur_x, cur_y, key Key::Home);
-                    cur_x += button_width + 1.0;
-                    kb_btn!("PgUp", button_size, cur_x, cur_y, key Key::PageUp);
-                    cur_x = content_min.0;
-                    cur_y += button_height + 1.0;
-                    kb_btn!(
-                        "Tab",
-                        imgui::Vec2((button_width * 1.5).floor(), button_height),
-                        cur_x,
-                        cur_y,
-                        key Key::Tab
-                    );
-                    cur_x += (button_width * 1.5).floor() + 1.0;
-                    kb_btn!("Q", button_size, cur_x, cur_y, key Key::Q);
-                    cur_x += button_width + 1.0;
-                    kb_btn!("W", button_size, cur_x, cur_y, key Key::W);
-                    cur_x += button_width + 1.0;
-                    kb_btn!("E", button_size, cur_x, cur_y, key Key::E);
-                    cur_x += button_width + 1.0;
-                    kb_btn!("R", button_size, cur_x, cur_y, key Key::R);
-                    cur_x += button_width + 1.0;
-                    kb_btn!("T", button_size, cur_x, cur_y, key Key::T);
-                    cur_x += button_width + 1.0;
-                    kb_btn!("Y", button_size, cur_x, cur_y, key Key::Y);
-                    cur_x += button_width + 1.0;
-                    kb_btn!("U", button_size, cur_x, cur_y, key Key::U);
-                    cur_x += button_width + 1.0;
-                    kb_btn!("I", button_size, cur_x, cur_y, key Key::I);
-                    cur_x += button_width + 1.0;
-                    kb_btn!("O", button_size, cur_x, cur_y, key Key::O);
-                    cur_x += button_width + 1.0;
-                    kb_btn!("P", button_size, cur_x, cur_y, key Key::P);
-                    cur_x += button_width + 1.0;
-                    kb_btn!("[", button_size, cur_x, cur_y);
-                    cur_x += button_width + 1.0;
-                    kb_btn!("]", button_size, cur_x, cur_y);
-                    cur_x += button_width + 1.0;
-                    kb_btn!(
-                        "Enter",
-                        imgui::Vec2(left_part_edge - cur_x, button_height * 2.0 + 1.0),
-                        cur_x,
-                        cur_y,
-                        key Key::Enter
-                    );
-                    cur_x = content_max.0 - (button_width * 3.0 + 2.0);
-                    kb_btn!("Del", button_size, cur_x, cur_y, key Key::Delete);
-                    cur_x += button_width + 1.0;
-                    kb_btn!("End", button_size, cur_x, cur_y, key Key::End);
-                    cur_x += button_width + 1.0;
-                    kb_btn!("PgDn", button_size, cur_x, cur_y, key Key::PageDown);
-                    cur_x = content_min.0;
-                    cur_y += button_height + 1.0;
-                    kb_btn!(
-                        "Caps",
-                        imgui::Vec2((button_width * 1.5).floor(), button_height),
-                        cur_x,
-                        cur_y,
-                        key Key::CapsLock
-                    );
-                    cur_x += (button_width * 1.5).floor() + 1.0;
-                    kb_btn!("A", button_size, cur_x, cur_y, key Key::A);
-                    cur_x += button_width + 1.0;
-                    kb_btn!("S", button_size, cur_x, cur_y, key Key::S);
-                    cur_x += button_width + 1.0;
-                    kb_btn!("D", button_size, cur_x, cur_y, key Key::D);
-                    cur_x += button_width + 1.0;
-                    kb_btn!("F", button_size, cur_x, cur_y, key Key::F);
-                    cur_x += button_width + 1.0;
-                    kb_btn!("G", button_size, cur_x, cur_y, key Key::G);
-                    cur_x += button_width + 1.0;
-                    kb_btn!("H", button_size, cur_x, cur_y, key Key::H);
-                    cur_x += button_width + 1.0;
-                    kb_btn!("J", button_size, cur_x, cur_y, key Key::J);
-                    cur_x += button_width + 1.0;
-                    kb_btn!("K", button_size, cur_x, cur_y, key Key::K);
-                    cur_x += button_width + 1.0;
-                    kb_btn!("L", button_size, cur_x, cur_y, key Key::L);
-                    cur_x += button_width + 1.0;
-                    kb_btn!(";", button_size, cur_x, cur_y);
-                    cur_x += button_width + 1.0;
-                    kb_btn!("'", button_size, cur_x, cur_y);
-                    cur_x += button_width + 1.0;
-                    kb_btn!("#", button_size, cur_x, cur_y);
-                    cur_x = content_min.0;
-                    cur_y += button_height + 1.0;
-                    kb_btn!("Shift", imgui::Vec2(button_width * 2.0, button_height), cur_x, cur_y, key Key::LShift);
-                    cur_x += button_width * 2.0 + 1.0;
-                    kb_btn!("\\", button_size, cur_x, cur_y);
-                    cur_x += button_width + 1.0;
-                    kb_btn!("Z", button_size, cur_x, cur_y, key Key::Z);
-                    cur_x += button_width + 1.0;
-                    kb_btn!("X", button_size, cur_x, cur_y, key Key::X);
-                    cur_x += button_width + 1.0;
-                    kb_btn!("C", button_size, cur_x, cur_y, key Key::C);
-                    cur_x += button_width + 1.0;
-                    kb_btn!("V", button_size, cur_x, cur_y, key Key::V);
-                    cur_x += button_width + 1.0;
-                    kb_btn!("B", button_size, cur_x, cur_y, key Key::B);
-                    cur_x += button_width + 1.0;
-                    kb_btn!("N", button_size, cur_x, cur_y, key Key::N);
-                    cur_x += button_width + 1.0;
-                    kb_btn!("M", button_size, cur_x, cur_y, key Key::M);
-                    cur_x += button_width + 1.0;
-                    kb_btn!(",", button_size, cur_x, cur_y, key Key::Comma);
-                    cur_x += button_width + 1.0;
-                    kb_btn!(".", button_size, cur_x, cur_y, key Key::Period);
-                    cur_x += button_width + 1.0;
-                    kb_btn!("/", button_size, cur_x, cur_y);
-                    cur_x += button_width + 1.0;
-                    kb_btn!(
-                        "RShift",
-                        imgui::Vec2(left_part_edge - cur_x, button_height),
-                        cur_x,
-                        cur_y,
-                        key Key::RShift
-                    );
-                    cur_x = content_min.0;
-                    cur_y += button_height + 1.0;
-                    kb_btn!(
-                        "Ctrl",
-                        imgui::Vec2((button_width * 1.5).floor(), button_height),
-                        cur_x,
-                        cur_y,
-                        key Key::LControl
-                    );
-                    cur_x += (button_width * 1.5).floor() + 1.0;
-                    kb_btn!("Win", button_size, cur_x, cur_y, key Key::LSuper);
-                    cur_x += button_width + 1.0;
-                    kb_btn!("Alt", button_size, cur_x, cur_y, key Key::LAlt);
-                    cur_x += button_width + 1.0;
-                    kb_btn!(
-                        "Space",
-                        imgui::Vec2((left_part_edge - cur_x) - (button_width * 3.5 + 3.0).floor(), button_height),
-                        cur_x,
-                        cur_y,
-                        key Key::Space
-                    );
-                    cur_x = left_part_edge - (button_width * 3.5 + 2.0).floor();
-                    kb_btn!("RAlt", button_size, cur_x, cur_y, key Key::RAlt);
-                    cur_x += button_width + 1.0;
-                    kb_btn!("Pg", button_size, cur_x, cur_y, key Key::Applications);
-                    cur_x += button_width + 1.0;
-                    kb_btn!(
-                        "RCtrl",
-                        imgui::Vec2(left_part_edge - cur_x, button_height),
-                        cur_x,
-                        cur_y,
-                        key Key::RControl
-                    );
-                    cur_x = content_max.0 - (button_width * 3.0 + 2.0);
-                    kb_btn!("<", button_size, cur_x, cur_y, key Key::Left);
-                    cur_x += button_width + 1.0;
-                    kb_btn!("v", button_size, cur_x, cur_y, key Key::Down);
-                    cur_y -= button_height + 1.0;
-                    kb_btn!("^", button_size, cur_x, cur_y, key Key::Up);
-                    cur_x += button_width + 1.0;
-                    cur_y += button_height + 1.0;
-                    kb_btn!(">", button_size, cur_x, cur_y, key Key::Right);
-                }
-                frame.end();
-            } else {
-                frame.setup_next_window(
-                    imgui::Vec2(50.0, 354.0),
-                    Some(imgui::Vec2(365.0, 192.0)),
-                    Some(imgui::Vec2(201.0, 122.0)),
-                );
-                frame.begin_window("Keyboard###SimpleKeyboard", None, true, false, None);
-                if !frame.window_collapsed() {
-                    frame.rect(
-                        imgui::Vec2(0.0, win_frame_height) + frame.window_position(),
-                        imgui::Vec2(frame.window_size().0, win_frame_height + 20.0) + frame.window_position(),
-                        Colour::new(0.14, 0.14, 0.14),
-                        255,
-                    );
-                    let content_min = win_padding + imgui::Vec2(0.0, win_frame_height * 2.0);
-                    let content_max = frame.window_size() - win_padding;
-
-                    let button_width = (((content_max.0 - content_min.0) - 2.0) / 6.0).floor();
-                    let button_height = ((content_max.1 - content_min.1) / 2.5).floor();
-                    let button_size = imgui::Vec2(button_width, button_height);
-                    let arrows_left_bound =
-                        content_min.0 + ((content_max.0 - content_min.0) / 2.0 - (button_width * 1.5)).floor();
-                    kb_btn!("<", button_size, arrows_left_bound, content_max.1 - button_height - 8.0, key Key::Left);
-                    kb_btn!(
-                        "v",
-                        button_size,
-                        arrows_left_bound + button_width + 1.0,
-                        content_max.1 - button_height - 8.0,
-                        key Key::Down
-                    );
-                    kb_btn!(
-                        ">",
-                        button_size,
-                        arrows_left_bound + (button_width * 2.0 + 2.0),
-                        content_max.1 - button_height - 8.0,
-                        key Key::Right
-                    );
-                    kb_btn!(
-                        "^",
-                        button_size,
-                        arrows_left_bound + button_width + 1.0,
-                        content_max.1 - (button_height * 2.0) - 9.0,
-                        key Key::Up
-                    );
-                    kb_btn!("R", button_size, content_min.0, content_min.1, key Key::R);
-                    kb_btn!("Shift", button_size, content_min.0, content_max.1 - button_height - 8.0, key Key::LShift);
-                    kb_btn!("F2", button_size, content_max.0 - button_width, content_min.1, key Key::F2);
-                    kb_btn!(
-                        "Z",
-                        button_size,
-                        content_max.0 - button_width,
-                        content_max.1 - button_height - 8.0,
-                        key Key::Z
-                    );
-                }
-                frame.end();
-            }
-
-            // Mouse input window
-            frame.setup_next_window(imgui::Vec2(2.0, 210.0), None, None);
-            frame.begin_window("Mouse", Some(imgui::Vec2(300.0, 138.0)), false, false, None);
-            if !frame.window_collapsed() {
-                frame.rect(
-                    imgui::Vec2(0.0, win_frame_height) + frame.window_position(),
-                    imgui::Vec2(frame.window_size().0, win_frame_height + 20.0) + frame.window_position(),
-                    Colour::new(0.14, 0.14, 0.14),
-                    255,
-                );
-
-                let button_size = imgui::Vec2(40.0, 40.0);
-                kb_btn!("Left", button_size, 4.0, 65.0, mouse 0);
-                kb_btn!("Middle", button_size, 48.0, 65.0, mouse 2);
-                kb_btn!("Right", button_size, 92.0, 65.0, mouse 1);
-                if frame.button("Set Mouse", imgui::Vec2(150.0, 20.0), Some(imgui::Vec2(150.0, 50.0))) {
-                    if game_running {
-                        setting_mouse_pos = true;
-                    } else {
-                        err_string = Some("The game is not running. Please load a savestate.".into());
-                    }
-                }
-
-                if let Some((x, y)) = new_mouse_pos {
-                    unsafe {
-                        cimgui_sys::igPushStyleColorVec4(
-                            cimgui_sys::ImGuiCol__ImGuiCol_Text as _,
-                            cimgui_sys::ImVec4 { x: 1.0, y: 0.5, z: 0.5, w: 1.0 },
-                        );
-                    }
-                    frame.text_centered(&format!("x: {}*", x), imgui::Vec2(225.0, 80.0));
-                    frame.text_centered(&format!("y: {}*", y), imgui::Vec2(225.0, 96.0));
-                    unsafe {
-                        cimgui_sys::igPopStyleColor(1);
-                    }
-                } else {
-                    frame.text_centered(&format!("x: {}", self.input.mouse_x()), imgui::Vec2(225.0, 80.0));
-                    frame.text_centered(&format!("y: {}", self.input.mouse_y()), imgui::Vec2(225.0, 96.0));
-                }
-            }
-            frame.end();
-
-            // Instance-watcher windows
-            let previous_len = config.watched_ids.len();
-            instance_images.clear();
-            instance_images.reserve(config.watched_ids.len());
-            config.watched_ids.retain(|id| {
-                let mut open = true;
-                frame.begin_window(&format!("Instance {}", id), None, true, false, Some(&mut open));
-                if let Some((_, Some(report))) = instance_reports.iter().find(|(i, _)| i == id) {
-                    frame.text(&report.object_name);
-                    frame.text(&report.id);
-                    frame.text("");
-                    if frame.begin_tree_node("General Variables") {
-                        report.general_vars.iter().for_each(|s| frame.text(s));
-                        frame.pop_tree_node();
-                    }
-                    if frame.begin_tree_node("Physics Variables") {
-                        report.physics_vars.iter().for_each(|s| frame.text(s));
-                        frame.pop_tree_node();
-                    }
-                    if frame.begin_tree_node("Image Variables") {
-                        report.image_vars.iter().for_each(|s| frame.text(s));
-                        frame.pop_tree_node();
-                    }
-                    if frame.begin_tree_node("Timeline Variables") {
-                        report.timeline_vars.iter().for_each(|s| frame.text(s));
-                        frame.pop_tree_node();
-                    }
-                    if frame.begin_tree_node("Alarms") {
-                        report.alarms.iter().for_each(|s| frame.text(s));
-                        frame.pop_tree_node();
-                    }
-                    if frame.begin_tree_node("Fields") {
-                        report.fields.iter().for_each(|f| match f {
-                            ReportField::Single(s) => frame.text(s),
-                            ReportField::Array(label, array) => {
-                                if frame.begin_tree_node(label) {
-                                    array.iter().for_each(|s| frame.text(s));
-                                    frame.pop_tree_node();
-                                }
-                            },
-                        });
-                        frame.pop_tree_node();
-                    }
-                    if let Some(handle) = self.room.instance_list.get_by_instid(*id) {
-                        use crate::game::GetAsset;
-                        let instance = self.room.instance_list.get(handle);
-                        if let Some((sprite, atlas_ref)) =
-                            self.assets.sprites.get_asset(instance.sprite_index.get()).and_then(|x| {
-                                x.get_atlas_ref(instance.image_index.get().floor().to_i32()).map(|y| (x, y))
-                            })
-                        {
-                            if sprite.width <= 48 && sprite.height <= 48 {
-                                let i = instance_images.len();
-                                instance_images.push(*atlas_ref);
-                                let imgui::Vec2(win_x, win_y) = frame.window_position();
-                                let win_w = frame.window_size().0;
-                                let center_x = win_x + win_w - 28.0;
-                                let center_y = win_y + 46.0;
-                                let min_x = center_x - (sprite.width / 2) as f32;
-                                let min_y = center_y - (sprite.height / 2) as f32;
-                                unsafe {
-                                    cimgui_sys::ImDrawList_AddImage(
-                                        cimgui_sys::igGetWindowDrawList(),
-                                        instance_images.as_mut_ptr().add(i) as _,
-                                        cimgui_sys::ImVec2 { x: min_x, y: min_y },
-                                        cimgui_sys::ImVec2 {
-                                            x: min_x + sprite.width as f32,
-                                            y: min_y + sprite.height as f32,
-                                        },
-                                        cimgui_sys::ImVec2 { x: 0.0, y: 0.0 },
-                                        cimgui_sys::ImVec2 { x: 1.0, y: 1.0 },
-                                        instance.image_blend.get() as u32 | 0xFF000000,
-                                    );
-                                }
-                            }
-                        }
-                    }
-                } else {
-                    frame.text_centered("<deleted instance>", imgui::Vec2(160.0, 35.0));
-                }
-                frame.end();
-                open
-            });
-
-            if config.watched_ids.len() != previous_len {
-                instance_reports =
-                    config.watched_ids.iter().map(|id| (*id, InstanceReport::new(&*self, *id))).collect();
-                let _ = File::create(&config_path).map(|f| bincode::serialize_into(f, &config));
-=======
             {
                 let mut display_info = DisplayInformation {
                     game: self,
@@ -1665,7 +571,6 @@
                 for win in windows {
                     win.show_window(&mut display_info);
                 }
->>>>>>> 194b8cc2
             }
 
             // Context menu windows (aka right-click menus)
@@ -1826,177 +731,6 @@
             context.io().set_delta_time(time_start.elapsed().as_micros() as f32 / 1000000.0);
         }
 
-<<<<<<< HEAD
-        let _ = File::create(&config_path).map(|f| bincode::serialize_into(f, &config));
-    }
-}
-
-struct InstanceReport {
-    object_name: String,
-    id: String,
-    general_vars: [String; 7],
-    physics_vars: [String; 13],
-    image_vars: [String; 11],
-    timeline_vars: [String; 5],
-    alarms: Vec<String>,
-    fields: Vec<ReportField>,
-}
-
-enum ReportField {
-    Single(String),
-    Array(String, Vec<String>),
-}
-
-impl InstanceReport {
-    fn new(game: &Game, id: i32) -> Option<Self> {
-        use crate::game::GetAsset;
-        if let Some((handle, instance)) =
-            game.room.instance_list.get_by_instid(id).map(|x| (x, game.room.instance_list.get(x)))
-        {
-            instance.update_bbox(game.get_instance_mask_sprite(handle));
-            let object_name = game
-                .assets
-                .objects
-                .get_asset(instance.object_index.get())
-                .map(|x| x.name.decode(game.encoding))
-                .unwrap_or("<deleted object>".into());
-
-            Some(Self {
-                object_name: object_name.clone().into(),
-                id: id.to_string(),
-                general_vars: [
-                    format!("object_index: {} ({})", instance.object_index.get(), object_name),
-                    format!("x: {:.4}", instance.x.get()),
-                    format!("y: {:.4}", instance.y.get()),
-                    format!("xprevious: {:.4}", instance.xprevious.get()),
-                    format!("yprevious: {:.4}", instance.yprevious.get()),
-                    format!("xstart: {:.4}", instance.xstart.get()),
-                    format!("ystart: {:.4}", instance.ystart.get()),
-                ],
-                physics_vars: [
-                    format!("speed: {:.4}", instance.speed.get()),
-                    format!("direction: {:.4}", instance.direction.get()),
-                    format!("hspeed: {:.4}", instance.hspeed.get()),
-                    format!("vspeed: {:.4}", instance.vspeed.get()),
-                    format!("gravity: {:.4}", instance.gravity.get()),
-                    format!("gravity_direction: {:.4}", instance.gravity_direction.get()),
-                    format!("friction: {:.4}", instance.friction.get()),
-                    format!("solid: {}", instance.solid.get()),
-                    format!("persistent: {}", instance.persistent.get()),
-                    format!("bbox_left: {}", instance.bbox_left.get()),
-                    format!("bbox_right: {}", instance.bbox_right.get()),
-                    format!("bbox_top: {}", instance.bbox_top.get()),
-                    format!("bbox_bottom: {}", instance.bbox_bottom.get()),
-                ],
-                image_vars: [
-                    format!(
-                        "sprite_index: {} ({})",
-                        instance.sprite_index.get(),
-                        game.assets
-                            .sprites
-                            .get_asset(instance.sprite_index.get())
-                            .map(|x| x.name.decode(game.encoding))
-                            .unwrap_or("<deleted sprite>".into()),
-                    ),
-                    format!(
-                        "mask_index: {} ({})",
-                        instance.mask_index.get(),
-                        game.assets
-                            .sprites
-                            .get_asset(instance.mask_index.get())
-                            .map(|x| x.name.decode(game.encoding))
-                            .unwrap_or("<same as sprite>".into()),
-                    ),
-                    format!("image_index: {:.4}", instance.image_index.get()),
-                    format!("image_speed: {:.4}", instance.image_speed.get()),
-                    format!("visible: {}", instance.visible.get()),
-                    format!("depth: {:.4}", instance.depth.get()),
-                    format!("image_xscale: {:.4}", instance.image_xscale.get()),
-                    format!("image_yscale: {:.4}", instance.image_yscale.get()),
-                    format!("image_angle: {:.4}", instance.image_angle.get()),
-                    format!("image_blend: {}", instance.image_blend.get()),
-                    format!("image_alpha: {:.4}", instance.image_alpha.get()),
-                ],
-                timeline_vars: [
-                    format!(
-                        "timeline_index: {} ({})",
-                        instance.timeline_index.get(),
-                        game.assets
-                            .timelines
-                            .get_asset(instance.timeline_index.get())
-                            .map(|x| x.name.decode(game.encoding))
-                            .unwrap_or("<deleted timeline>".into()),
-                    ),
-                    format!("timeline_running: {}", instance.timeline_running.get()),
-                    format!("timeline_speed: {:.4}", instance.timeline_speed.get()),
-                    format!("timeline_position: {:.4}", instance.timeline_position.get()),
-                    format!("timeline_loop: {}", instance.timeline_loop.get()),
-                ],
-                alarms: instance.alarms.borrow().iter().map(|(id, time)| format!("alarm[{}]: {}", id, time)).collect(),
-                fields: instance
-                    .fields
-                    .borrow()
-                    .iter()
-                    .map(|(id, field)| {
-                        let field_name = game.compiler.get_field_name(*id).unwrap_or("<???>".into());
-                        match field {
-                            Field::Single(value) => ReportField::Single(format!("{}: {}", field_name, value)),
-                            Field::Array(map) => ReportField::Array(
-                                field_name,
-                                map.iter().map(|(index, value)| format!("[{}]: {}", index, value)).collect(),
-                            ),
-                        }
-                    })
-                    .collect(),
-            })
-        } else {
-            None
-        }
-    }
-}
-
-// Draws the coloured rectangle according to the current state of the button.
-// Doesn't render any text on it.
-fn draw_keystate(frame: &mut imgui::Frame, state: &KeyState, position: imgui::Vec2<f32>, size: imgui::Vec2<f32>) {
-    let wpos = frame.window_position();
-    let alpha = if frame.item_hovered() { 255 } else { 190 };
-    let r1_min = position + wpos;
-    let r1_max = r1_min + imgui::Vec2((size.0 / 2.0).floor(), size.1);
-    let r2_min = imgui::Vec2(position.0 + (size.0 / 2.0).floor(), position.1) + wpos;
-    let r2_max = position + size + wpos;
-    match *state {
-        KeyState::Neutral => frame.rect(position + wpos, position + size + wpos, BTN_NEUTRAL_COL, alpha),
-        KeyState::Held => frame.rect(position + wpos, position + size + wpos, BTN_HELD_COL, alpha),
-        KeyState::NeutralWillPress => {
-            frame.rect(r1_min, r1_max, BTN_NEUTRAL_COL, alpha);
-            frame.rect(r2_min, r2_max, BTN_HELD_COL, alpha);
-        },
-        KeyState::NeutralWillDouble | KeyState::NeutralDoubleEveryFrame => {
-            frame.rect(r1_min, r1_max, BTN_NEUTRAL_COL, alpha);
-            frame.rect(r2_min, r2_max, BTN_HDOUBLE_COL, alpha);
-        },
-        KeyState::NeutralWillTriple => {
-            frame.rect(r1_min, r1_max, BTN_NEUTRAL_COL, alpha);
-            frame.rect(r2_min, r2_max, BTN_HTRIPLE_COL, alpha);
-        },
-        KeyState::NeutralWillCactus => {
-            frame.rect(r1_min, r1_max, BTN_NEUTRAL_COL, alpha);
-            frame.rect(r2_min, r2_max, BTN_CACTUS_COL, alpha);
-        },
-        KeyState::HeldWillRelease => {
-            frame.rect(r1_min, r1_max, BTN_HELD_COL, alpha);
-            frame.rect(r2_min, r2_max, BTN_NEUTRAL_COL, alpha);
-        },
-        KeyState::HeldWillDouble | KeyState::HeldDoubleEveryFrame => {
-            frame.rect(r1_min, r1_max, BTN_HELD_COL, alpha);
-            frame.rect(r2_min, r2_max, BTN_NDOUBLE_COL, alpha);
-        },
-        KeyState::HeldWillTriple => {
-            frame.rect(r1_min, r1_max, BTN_HELD_COL, alpha);
-            frame.rect(r2_min, r2_max, BTN_NTRIPLE_COL, alpha);
-        },
-=======
         config.save();
->>>>>>> 194b8cc2
     }
 }