--- conflicted
+++ resolved
@@ -5,10 +5,7 @@
 mod input_window;
 mod instance_report;
 mod keybinds;
-<<<<<<< HEAD
 mod console;
-=======
->>>>>>> 2a09c7e8
 
 use crate::{
     game::{
@@ -563,10 +560,7 @@
         let mut input_windows = input_window::InputWindows::new();
         let mut instance_report_windows = instance_report::InstanceReportWindow::new();
         let mut keybinding_window = keybinds::KeybindWindow::new();
-<<<<<<< HEAD
         let mut console_window = console::ConsoleWindow::new();
-=======
->>>>>>> 2a09c7e8
 
         let mut windows = vec![
             &mut game_window as &mut dyn Window,
@@ -574,10 +568,7 @@
             &mut savestate_window,
             &mut input_windows,
             &mut instance_report_windows,
-<<<<<<< HEAD
             &mut console_window,
-=======
->>>>>>> 2a09c7e8
             &mut keybinding_window,
         ];
 
