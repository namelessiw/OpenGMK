use crate::gml::Value;
use byteorder::{ReadBytesExt, WriteBytesExt, LE};
use lzzzz::lz4;
use serde::{Deserialize, Serialize};
use std::{
    fs::{File, OpenOptions},
    io::{self, Read, Write},
    path::PathBuf,
};

// Represents an entire replay (TAS) file
#[derive(Eq, PartialEq, Clone, Debug, Serialize, Deserialize)]
pub struct Replay {
    // System time to use at the beginning of this replay.
    // Will be used to spoof some GML variables such as `current_time`.
    pub start_time: u128,

    // RNG seed to use at the beginning of this replay.
    pub start_seed: i32,

    // Special list of stored events used during startup (before frame 0)
    pub startup_events: Vec<Event>,

    // List of frames in this replay.
    frames: Vec<Frame>,
}

#[derive(Eq, PartialEq, Clone, Debug, Serialize, Deserialize)]
pub enum FrameRng {
    Override(i32),
    Increment(i32),
}

<<<<<<< HEAD
=======
impl FrameRng {
    pub fn increase(&mut self) {
        *self = match self {
            FrameRng::Increment(amount) => FrameRng::Increment(*amount+1),
            FrameRng::Override(seed) => FrameRng::Override(seed.wrapping_add(1))
        }
    }

    pub fn decrease(&mut self) -> bool {
        *self = match self {
            FrameRng::Increment(amount) => if *amount <= 1 { FrameRng::Increment(0) } else { FrameRng::Increment(*amount-1) }
            FrameRng::Override(seed) => FrameRng::Override(seed.wrapping_sub(1))
        };

        !matches!(*self, FrameRng::Increment(0)) // Return false if we would not actually change the seed at all (0 increments). We can't identify this situation for Override since we don't know the original seed
    }
}

>>>>>>> dffddcf7
// Associated data for a single frame of playback
#[derive(Eq, PartialEq, Clone, Debug, Serialize, Deserialize)]
pub struct Frame {
    pub mouse_x: i32,
    pub mouse_y: i32,
    pub inputs: Vec<Input>,
    pub events: Vec<Event>,
    pub new_seed: Option<FrameRng>,
    pub new_time: Option<u128>,
}

// Stored events for certain things which must always happen the same way during replay
#[derive(Eq, PartialEq, Clone, Debug, Serialize, Deserialize)]
pub enum Event {
    GetInteger(Value),   // value returned from get_integer()
    GetString(Value),    // value returned from get_string()
    Randomize(i32),      // value assigned to seed by randomize()
    ShowMenu(Value),     // value returned from show_menu()
    ShowMessage,         // acknowledges that a show_message() does not need to be shown during replay
    ShowQuestion(Value), // value returned from show_question()
}

// An input event which takes place during a frame
#[derive(Eq, PartialEq, Clone, Debug, Serialize, Deserialize)]
pub enum Input {
    KeyPress(u8),
    KeyRelease(u8),
    MousePress(i8),
    MouseRelease(i8),
    MouseWheelUp,
    MouseWheelDown,
}

#[derive(Debug)]
pub enum ReadError {
    IOErr(io::Error),
    DecompressErr(lzzzz::Error),
    DeserializeErr(Box<bincode::ErrorKind>),
    UnknownVersion(u32),
}

#[derive(Debug)]
pub enum WriteError {
    IOErr(io::Error),
    CompressErr(lzzzz::Error),
    SerializeErr(Box<bincode::ErrorKind>),
}

impl Replay {
    pub fn new(start_time: u128, start_seed: i32) -> Self {
        Self { start_time, start_seed, startup_events: Vec::new(), frames: Vec::new() }
    }

    // Loads a Replay from a gmtas-format file (doesn't check the file extension)
    pub fn from_file(path: &PathBuf) -> Result<Self, ReadError> {
        let mut lz4_buf = Vec::new();
        let mut bin_buf = Vec::new();
        let mut file = File::open(path).map_err(ReadError::IOErr)?;

        match file.read_u32::<LE>() {
            Ok(1) => {
                let init_size = file.metadata().map(|m| m.len() as usize + 1).unwrap_or(0);
                lz4_buf.reserve(init_size);
                match file.read_to_end(&mut lz4_buf) {
                    Ok(_) => match (lz4_buf.as_slice().read_u64::<LE>().map(|x| x as usize), lz4_buf.get(8..)) {
                        (Ok(len), Some(block)) => {
                            bin_buf.reserve(len);
                            unsafe { bin_buf.set_len(len) };
                            match lz4::decompress(block, bin_buf.as_mut_slice()) {
                                Ok(len) => {
                                    unsafe { bin_buf.set_len(len) };
                                    bincode::deserialize::<'_, Self>(bin_buf.as_slice())
                                        .map_err(ReadError::DeserializeErr)
                                },
                                Err(err) => Err(ReadError::DecompressErr(err)),
                            }
                        },
                        (Ok(_), None) => Err(ReadError::IOErr(io::Error::from(io::ErrorKind::UnexpectedEof))),
                        (Err(err), _) => Err(ReadError::IOErr(err)),
                    },
                    Err(err) => Err(ReadError::IOErr(err)),
                }
            },
            Ok(v) => Err(ReadError::UnknownVersion(v)),
            Err(e) => Err(ReadError::IOErr(e)),
        }
    }

    // Serializes this replay into a file
    pub fn to_file(&self, path: &PathBuf) -> Result<(), WriteError> {
        let mut lz4_buf = Vec::new();
        let mut bin_buf = Vec::new();
        match bincode::serialize_into(&mut bin_buf, self) {
            Ok(()) => match lz4::compress_to_vec(bin_buf.as_slice(), lz4_buf.as_mut(), lz4::ACC_LEVEL_DEFAULT) {
                Ok(_length) => {
                    match OpenOptions::new().create(true).write(true).truncate(true).open(path).and_then(|mut f| {
                        f.write_u32::<LE>(1).and_then(|_| {
                            f.write_u64::<LE>(bin_buf.len() as u64).and_then(|_| f.write_all(lz4_buf.as_slice()))
                        })
                    }) {
                        Ok(()) => Ok(()),
                        Err(e) => Err(WriteError::IOErr(e)),
                    }
                },
                Err(err) => Err(WriteError::CompressErr(err)),
            },
            Err(err) => Err(WriteError::SerializeErr(err)),
        }
    }

    // Adds a new frame of input to the end of the replay.
    // Mouse position will be the same as the previous frame unless this is the first frame,
    // in which case it will be (0, 0)
    pub fn new_frame(&mut self) -> &mut Frame {
        let (mouse_x, mouse_y) = match self.frames.last() {
            Some(frame) => (frame.mouse_x, frame.mouse_y),
            None => (0, 0),
        };
        self.frames.push(Frame {
            mouse_x,
            mouse_y,
            inputs: Vec::new(),
            events: Vec::new(),
            new_seed: None,
            new_time: None,
        });
        self.frames.last_mut().unwrap() // Last cannot be None since we just pushed an element
    }

    // Adds a new frame of input to the specified position of the replay.
    // Mouse position will be the same as the previous frame unless this is the first frame,
    // in which case it will be (0, 0)
    pub fn insert_new_frame(&mut self, index: usize) -> &mut Frame {
        let (mouse_x, mouse_y) = match self.frames.get(index-1) {
            Some(frame) => (frame.mouse_x, frame.mouse_y),
            None => (0, 0),
        };
        self.frames.insert(index, Frame {
            mouse_x,
            mouse_y,
            inputs: Vec::new(),
            events: Vec::new(),
            new_seed: None,
            new_time: None,
        });
        self.frames.get_mut(index).unwrap()
    }

    pub fn delete_frame(&mut self, index: usize) -> Frame {
        self.frames.remove(index)
    }

    // Gets the data associated with a given frame, if any
    pub fn get_frame(&self, index: usize) -> Option<&Frame> {
        self.frames.get(index)
    }

    // Gets the data associated with a given frame, if any
    pub fn get_frame_mut(&mut self, index: usize) -> Option<&mut Frame> {
        self.frames.get_mut(index)
    }

    // Gets the replay's frame count
    pub fn frame_count(&self) -> usize {
        self.frames.len()
    }

    pub fn truncate_frames(&mut self, len: usize) {
        self.frames.truncate(len)
    }

    // Returns whether this replay begins the same way as the other one.
    pub fn contains_part(&self, other: &Replay) -> bool {
        if self.frame_count() > other.frame_count() {
            let mut part = self.clone();
            part.frames.truncate(other.frame_count());
            part == *other
        } else if self.frame_count() == other.frame_count() {
            *self == *other
        } else {
            false
        }
    }
}<|MERGE_RESOLUTION|>--- conflicted
+++ resolved
@@ -31,8 +31,6 @@
     Increment(i32),
 }
 
-<<<<<<< HEAD
-=======
 impl FrameRng {
     pub fn increase(&mut self) {
         *self = match self {
@@ -51,7 +49,6 @@
     }
 }
 
->>>>>>> dffddcf7
 // Associated data for a single frame of playback
 #[derive(Eq, PartialEq, Clone, Debug, Serialize, Deserialize)]
 pub struct Frame {
