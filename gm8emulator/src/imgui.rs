//! Custom wrappers for dear imgui.

// Note to self: ImGui's popup API is bugged and doesn't do anything, don't use it. Make your own.
// Current hours wasted trying to use popup API in this file: 4

use crate::{
    input,
    types::Colour,
};
use cimgui_sys as c;
use std::{
    ops, os::raw::c_void, ptr::{self, NonNull}, slice
};

pub struct Context {
    cbuf: Vec<u8>,
    ctx: NonNull<c::ImGuiContext>,
}

pub struct Frame<'a>(&'a mut Context);

#[repr(transparent)]
pub struct IO(c::ImGuiIO);

pub struct FontData<'a> {
    pub data: &'a [u8],
    pub size: (u32, u32),
}

struct UserData<'a> {
    string: &'a mut String,
    char_limit: Option<usize>,
}

impl Context {
    pub fn new() -> Self {
        match NonNull::new(unsafe { c::igCreateContext(ptr::null_mut()) }) {
            Some(ctx) => Self { cbuf: Vec::with_capacity(128), ctx },
            None => panic!("`ImGui::CreateContext` returned `nullptr`"),
        }
    }

    pub fn draw_data(&self) -> &c::ImDrawData {
        unsafe { &*c::igGetDrawData() }
    }

    pub fn make_current(&mut self) {
        unsafe { c::igSetCurrentContext(self.ctx.as_ptr()) };
    }

    pub fn new_frame(&mut self) -> Frame<'_> {
        unsafe { c::igNewFrame() };
        Frame(self)
    }

    pub fn io(&self) -> &mut IO {
        unsafe { &mut *(c::igGetIO() as *mut IO) }
    }

    pub fn frame_height(&self) -> f32 {
        unsafe { c::igGetFrameHeight() }
    }

    pub fn window_padding(&self) -> Vec2<f32> {
        unsafe { (*c::igGetStyle()).FramePadding.into() }
    }

    pub fn window_border_size(&self) -> f32 {
        unsafe { (*c::igGetStyle()).WindowBorderSize }
    }
}

impl ops::Drop for Context {
    fn drop(&mut self) {
        unsafe {
            c::igDestroyContext(self.ctx.as_ptr());
        }
    }
}
impl Frame<'_> {
    fn cstr_store(&mut self, s: &str) {
        self.0.cbuf.clear();
        self.0.cbuf.extend_from_slice(s.as_bytes());
        self.0.cbuf.push(0);
    }

    fn cstr(&self) -> *const i8 {
        self.0.cbuf.as_ptr().cast()
    }

    fn _begin(&mut self, name: &str, is_open: Option<&mut bool>, flags: u32) -> bool {
        self.cstr_store(name);
        unsafe {
            c::igBegin(
                self.cstr(),
                match is_open {
                    Some(p) => p as _,
                    None => std::ptr::null_mut(),
                },
                flags as i32,
            )
        }
    }

    pub fn setup_next_window(
        &mut self,
        default_pos: Vec2<f32>,
        default_size: Option<Vec2<f32>>,
        min_size: Option<Vec2<f32>>,
    ) {
        unsafe {
            if let Some(min) = min_size {
                c::igSetNextWindowSizeConstraints(min.into(), (*c::igGetIO()).DisplaySize, None, std::ptr::null_mut());
            }
            if let Some(size) = default_size {
                c::igSetNextWindowSize(size.into(), 4);
            }
            c::igSetNextWindowPos(default_pos.into(), 4, c::ImVec2 { x: 0.0, y: 0.0 });
        }
    }

    pub fn set_next_window_focus(&self) {
        unsafe { c::igSetNextWindowFocus(); }
    }

    pub fn begin_window(
        &mut self,
        name: &str,
        size: Option<Vec2<f32>>,
        resizable: bool,
        menu_bar: bool,
        is_open: Option<&mut bool>,
    ) -> bool {
        if let Some(size) = size {
            unsafe { c::igSetNextWindowSize(size.into(), 0) };
        }
        self._begin(
            name,
            is_open,
            if menu_bar { c::ImGuiWindowFlags__ImGuiWindowFlags_MenuBar } else { 0 }
                | if !resizable { c::ImGuiWindowFlags__ImGuiWindowFlags_NoResize } else { 0 },
        )
    }

    pub fn begin_context_menu(&mut self, pos: Vec2<f32>) {
        unsafe {
            c::igBegin("__popup\0".as_ptr() as _, std::ptr::null_mut(), 0b1_0111_1111);
            let mut size = std::mem::MaybeUninit::uninit();
            c::igGetWindowSize(size.as_mut_ptr());
            let size = size.assume_init();
            c::igSetWindowPosStr(
                "__popup\0".as_ptr() as _,
                c::ImVec2 {
                    x: pos.0.min((*c::igGetIO()).DisplaySize.x - size.x),
                    y: if pos.1 + size.y > (*c::igGetIO()).DisplaySize.y && pos.1 >= size.y {
                        pos.1 - size.y
                    } else {
                        pos.1
                    },
                },
                0,
            );
            if c::igIsWindowAppearing() {
                c::igSetWindowFocusNil();
            }
        }
    }

    pub fn begin_tree_node(&mut self, label: &str) -> bool {
        self.cstr_store(label);
        unsafe { c::igTreeNodeStr(self.cstr()) }
    }

    pub fn pop_tree_node(&mut self) {
        unsafe { c::igTreePop() }
    }

    pub fn end(&self) {
        unsafe { c::igEnd() };
    }

    pub fn set_scroll_here_y(&self, center_y_ratio: f32) {
        unsafe { c::igSetScrollHereY(center_y_ratio) }
    }

    pub fn set_next_item_width(&self, width: f32) {
        unsafe { c::igSetNextItemWidth(width) }
    }

    pub fn begin_listbox(&mut self, label: &str, size: Vec2<f32>) -> bool {
        self.cstr_store(label);
        unsafe { c::igBeginListBox(self.cstr(), size.into()) }
    }

    pub fn end_listbox(&self) {
        unsafe { c::igEndListBox() }
    }

    pub fn begin_table(&mut self, label: &str, column: i32, flags: c::ImGuiTableFlags, outer_size: Vec2<f32>, inner_width: f32) -> bool {
        self.cstr_store(label);
        unsafe { c::igBeginTable(self.cstr(), column, flags, outer_size.into(), inner_width) }
    }

    pub fn end_table(&self) {
        unsafe { c::igEndTable() };
    }

    pub fn table_setup_scroll_freeze(&self, columns: i32, rows: i32) {
        unsafe { c::igTableSetupScrollFreeze(columns, rows); }
    }

    pub fn table_headers_row(&self) {
        unsafe { c::igTableHeadersRow(); }
    }

    pub fn table_next_row(&self, row_flags: c::ImGuiTableRowFlags, min_row_height: f32) {
        unsafe { c::igTableNextRow(row_flags, min_row_height) };
    }

    pub fn table_next_column(&self) -> bool {
        unsafe { c::igTableNextColumn() }
    }

    pub fn table_set_column_index(&self, column_n: i32) -> bool {
        unsafe { c::igTableSetColumnIndex(column_n) }
    }

    pub fn table_setup_column(&mut self, label: &str, flags: c::ImGuiTableColumnFlags, init_width_or_weight: f32) {
        self.cstr_store(label);
        unsafe { c::igTableSetupColumn(self.cstr(), flags, init_width_or_weight, 0) };
    }

    pub fn same_line(&self, offset_from_start_x: f32, spacing: f32) {
        unsafe { c::igSameLine(offset_from_start_x, spacing) };
    }

    pub fn set_scroll_y(&self, position: f32) {
        unsafe { c::igSetScrollYFloat(position); }
    }

    pub fn get_scroll_x(&self) -> f32 {
        unsafe { c::igGetScrollX() }
    }

    pub fn get_scroll_max_x(&self) -> f32 {
        unsafe { c::igGetScrollMaxX() }
    }

    pub fn get_scroll_y(&self) -> f32 {
        unsafe { c::igGetScrollY() }
    }

    pub fn get_scroll_max_y(&self) -> f32 {
        unsafe { c::igGetScrollMaxY() }
    }

    pub fn window_position(&self) -> Vec2<f32> {
        unsafe {
            let mut pos = std::mem::MaybeUninit::uninit();
            c::igGetWindowPos(pos.as_mut_ptr());
            pos.assume_init().into()
        }
    }

    pub fn window_size(&self) -> Vec2<f32> {
        unsafe {
            let mut size = std::mem::MaybeUninit::uninit();
            c::igGetWindowSize(size.as_mut_ptr());
            size.assume_init().into()
        }
    }

    pub fn content_position(&self) -> Vec2<f32> {
        unsafe {
            let mut pos = std::mem::MaybeUninit::uninit();
            c::igGetWindowContentRegionMin(pos.as_mut_ptr());
            pos.assume_init().into()
        }
    }
    pub fn content_position_max(&self) -> Vec2<f32> {
        unsafe {
            let mut pos = std::mem::MaybeUninit::uninit();
            c::igGetWindowContentRegionMax(pos.as_mut_ptr());
            pos.assume_init().into()
        }
    }

    pub fn get_content_size(&self) -> Vec2<f32> {
        self.content_position_max()-self.content_position()
    }

    pub fn is_item_focused(&self) -> bool {
        unsafe { c::igIsItemFocused() }
    }

    pub fn set_keyboard_focus_here(&self, offset: i32) {
        unsafe { c::igSetKeyboardFocusHere(offset) }
    }

    pub fn is_item_focused(&self) -> bool {
        unsafe { c::igIsItemFocused() }
    }

    pub fn set_keyboard_focus_here(&self, offset: i32) {
        unsafe { c::igSetKeyboardFocusHere(offset) }
    }

    pub fn window_focused(&self) -> bool {
        unsafe { c::igIsWindowFocused(0) }
    }

    pub fn window_collapsed(&self) -> bool {
        unsafe { c::igIsWindowCollapsed() }
    }

    pub fn button(&mut self, name: &str, size: Vec2<f32>, position: Option<Vec2<f32>>) -> bool {
        self.cstr_store(name);
        unsafe {
            if let Some(pos) = position {
                c::igSetCursorPos(pos.into());
            }
            c::igButton(self.cstr(), size.into())
        }
    }

    pub fn invisible_button(&mut self, name: &str, size: Vec2<f32>, position: Option<Vec2<f32>>) -> bool {
        self.cstr_store(name);
        unsafe {
            if let Some(pos) = position {
                c::igSetCursorPos(pos.into());
            }
            c::igInvisibleButton(self.cstr(), size.into(), c::ImGuiButtonFlags__ImGuiButtonFlags_None as _)
        }
    }

<<<<<<< HEAD
    pub fn input_text(&mut self, label: &str, buffer: *mut u8, length: usize, flags: c::ImGuiInputTextFlags) -> bool {
        self.cstr_store(label);
        unsafe { c::igInputText(self.cstr(), buffer as *mut i8, length, flags, None, std::ptr::null_mut()) }
=======
    extern "C" fn input_string_callback(callbackdata: *mut c::ImGuiInputTextCallbackData) -> i32 {
        let data = unsafe { &mut *callbackdata };
        let userdata = unsafe { &mut *(data.UserData as *mut UserData) };
        if data.EventFlag == c::ImGuiInputTextFlags__ImGuiInputTextFlags_CallbackResize as _ {
            // The text changed, check if we need to resize the buffer
            assert!(userdata.string.as_mut_ptr() == data.Buf as _);

            if userdata.string.capacity() <= data.BufTextLen as _ {
                // If capacity == text length we are missing 1 byte for the null terminator, resize our buffer
                userdata.string.reserve(data.BufTextLen as usize - userdata.string.len() + 1);
                data.Buf = userdata.string.as_mut_ptr() as _;
            }
        } else if data.EventFlag == c::ImGuiInputTextFlags__ImGuiInputTextFlags_CallbackEdit as _ {
            // The text changed (but we aren't applying it yet), check if we have a character limit and limit the new string to that.
            // We can't do that in resize because while it does have the new text length in bytes, it does not have any way to check the amount of actual characters in the new string, which might differ if the user entered non-ascii characters
            if let Some(char_limit) = userdata.char_limit {
                if char_limit < data.BufTextLen as _ { // data.BufTextLen might not be accurate to the amount of characters but it gives a good estimate for whether or not we need to count
                    let str = unsafe { std::str::from_utf8(std::slice::from_raw_parts(data.Buf as _, data.BufTextLen as _)).unwrap() }; // imgui should always return a valid utf8 string
                    if let Some((_index, (byte_pos, _char))) = str.char_indices().enumerate().find(|(index, (_, _))| *index >= char_limit) {
                        unsafe { *data.Buf.add(byte_pos) = 0; }
                        data.BufTextLen = byte_pos as _;
                        data.BufDirty = true;
                    }
                }
            }
        }

        0 // I don't know what this is for but the imgui code seems to indicate that it's not even read so just return 0
    }

    pub fn input_text(&mut self, label: &str, string: &mut String, flags: c::ImGuiInputTextFlags, char_limit: Option<usize>) -> bool {
        self.cstr_store(label);
        unsafe {
            let buffer = string.as_mut_ptr();
            let len = string.len();
            let capacity = string.capacity();

            if *buffer.add(len) != 0 {
                *buffer.add(len) = 0; // String must be null terminated, if the current string does not end in a null byte, add it. This should be fine since len() will always point to char boundary and be <= capacity, thus be valid for adding a new \0 character into the buffer without breaking utf-8 or going past it's managed bounds
            }

            let mut userdata = UserData {
                string,
                char_limit,
            };
            let callback_flags: i32 = if char_limit.is_some() {
                c::ImGuiInputTextFlags__ImGuiInputTextFlags_CallbackResize |
                c::ImGuiInputTextFlags__ImGuiInputTextFlags_CallbackEdit
            } else {
                c::ImGuiInputTextFlags__ImGuiInputTextFlags_CallbackResize
            } as _;
            let result = c::igInputText(
                self.cstr(),
                buffer as *mut i8,
                capacity,
                flags | callback_flags,
                 Some(Self::input_string_callback),
                 &mut userdata as *mut _ as *mut c_void
            );

            // Buffer and capacity might have been changed at this point, don't assume they're still the same
            let slice = slice::from_raw_parts(string.as_mut_ptr(), string.capacity());
            if let Some(new_len) = slice.iter().position(|x| *x == 0) {
                string.as_mut_vec().set_len(new_len);
            }

            result
        }
>>>>>>> dffddcf7
    }

    pub fn checkbox(&mut self, label: &str, value: &mut bool) -> bool {
        self.cstr_store(label);
        unsafe { c::igCheckbox(self.cstr(), value as _) }
    }

    pub fn text(&mut self, text: &str) {
        self.cstr_store(text);
        unsafe { c::igText(self.cstr()) };
    }

    pub fn coloured_text(&mut self, text: &str, col: Colour) {
        self.cstr_store(text);
        unsafe { c::igTextColored(c::ImVec4 { x: col.r as _, y: col.g as _, z: col.b as _, w: 1.0 }, self.cstr()) }
    }

    pub fn text_centered(&mut self, text: &str, center: Vec2<f32>) {
        self.cstr_store(text);
        unsafe {
            let mut size = std::mem::MaybeUninit::uninit();
            c::igCalcTextSize(size.as_mut_ptr(), self.cstr(), std::ptr::null(), false, -1.0);
            let size = size.assume_init();
            let size = Vec2(size.x / 2.0, size.y / 2.0);
            c::igSetCursorPos((center - size).into());
            c::igText(self.cstr())
        }
    }

    pub fn text_centered_float(&mut self, text: &str, center: Vec2<f32>) {
        self.cstr_store(text);
        unsafe {
            let mut size = std::mem::MaybeUninit::uninit();
            c::igCalcTextSize(size.as_mut_ptr(), self.cstr(), std::ptr::null(), false, -1.0);
            let size = size.assume_init();
            let size = Vec2((size.x+16.0) / 2.0, (size.y+16.0) / 2.0);
            let pos: c::ImVec2 = (center - size).into();
            c::igBegin("__float\0".as_ptr() as _, std::ptr::null_mut(), 0b110_0000_0011_1111_1111);
            c::igSetWindowPosStr(
                "__float\0".as_ptr() as _,
                pos,
                0,
            );
            if c::igIsWindowAppearing() {
                c::igSetWindowFocusNil();
            }
            //c::igSetCursorPos();
            c::igText(self.cstr());
            c::igEnd();
        }
    }

    pub fn begin_menu_main_bar(&self) -> bool {
        unsafe { c::igBeginMainMenuBar() }
    }

    pub fn end_menu_main_bar(&self) {
        unsafe { c::igEndMainMenuBar(); }
    }

    pub fn begin_menu(&mut self, label: &str, enabled: bool) -> bool {
        self.cstr_store(label);
        unsafe { c::igBeginMenu(self.cstr(), enabled) }
    }

    pub fn end_menu(&self) {
        unsafe { c::igEndMenu(); }
    }

    pub fn menu_item(&mut self, label: &str) -> bool {
        self.cstr_store(label);
        unsafe { cimgui_sys::igMenuItemBool(self.cstr(), std::ptr::null(), false, true) }
    }

    pub fn callback<T>(
        &mut self,
        callback: unsafe extern "C" fn(*const c::ImDrawList, *const c::ImDrawCmd),
        data_ptr: &mut T,
    ) {
        unsafe {
            c::ImDrawList_AddCallback(c::igGetWindowDrawList(), Some(callback), data_ptr as *mut T as *mut _);
        }
    }

    pub fn ctrl_down(&self) -> bool {
        self.0.io().get_ctrl()
    }

    pub fn shift_down(&self) -> bool {
        self.0.io().get_shift()
    }

    pub fn alt_down(&self) -> bool {
        self.0.io().get_alt()
    }

    pub fn get_keys(&self) -> Vec<u8> {
        self.0.io()
            .get_keys()
            .into_iter()
            .take(255)
            .enumerate()
            .filter_map(|(key, &pressed)| {
                if pressed {
                    Some(key as u8)
                } else {
                    None
                }
            })
            .collect()
    }

    pub fn key_down(&self, code: u8) -> bool {
        unsafe { c::igIsKeyDown(code.into()) }
    }

    pub fn key_pressed_norepeat(&self, code: u8) -> bool {
        unsafe { c::igIsKeyPressed(code.into(), false) }
    }

    pub fn key_pressed(&self, code: u8) -> bool {
        unsafe { c::igIsKeyPressed(code.into(), true) }
    }

    pub fn key_released(&self, code: u8) -> bool {
        unsafe { c::igIsKeyReleased(code.into()) }
    }

    pub fn mouse_pos(&self) -> Vec2<f32> {
        unsafe {
            let mut pos = std::mem::MaybeUninit::uninit();
            c::igGetMousePos(pos.as_mut_ptr());
            pos.assume_init().into()
        }
    }

    pub fn left_clicked(&self) -> bool {
        unsafe { c::igIsMouseClicked(0, false) }
    }

    pub fn right_clicked(&self) -> bool {
        unsafe { c::igIsMouseClicked(1, false) }
    }

    pub fn left_released(&self) -> bool {
        unsafe { c::igIsMouseReleased(0) }
    }

    pub fn right_released(&self) -> bool {
        unsafe { c::igIsMouseReleased(1) }
    }

    pub fn left_down(&self) -> bool {
        unsafe { c::igIsMouseDown(0) }
    }

    pub fn right_down(&self) -> bool {
        unsafe { c::igIsMouseDown(1) }
    }

    pub fn mouse_down(&self) -> bool {
        unsafe { c::igIsAnyMouseDown() }
    }

    pub fn middle_clicked(&self) -> bool {
        unsafe { c::igIsMouseClicked(2, false) }
    }

    pub fn window_hovered(&self) -> bool {
        unsafe { c::igIsWindowHovered(0) }
    }

    pub fn item_hovered(&self) -> bool {
        unsafe { c::igIsItemHovered(0) }
    }

    pub fn get_item_rect_min(&self) -> Vec2<f32> {
        let mut min = c::ImVec2 { x: 0.0, y: 0.0 };
        unsafe { c::igGetItemRectMin(&mut min as *mut c::ImVec2); }

        min.into()
    }

    pub fn get_item_rect_max(&self) -> Vec2<f32> {
        let mut max = c::ImVec2 { x: 0.0, y: 0.0 };
        unsafe { c::igGetItemRectMax(&mut max as *mut c::ImVec2); }

        max.into()
    }

    pub fn get_item_rect_size(&self) -> Vec2<f32> {
        let mut size = c::ImVec2 { x: 0.0, y: 0.0 };
        unsafe { c::igGetItemRectSize(&mut size as *mut c::ImVec2); }

        size.into()
    }

    pub fn rect(&mut self, min: Vec2<f32>, max: Vec2<f32>, colour: Colour, alpha: u8) {
        unsafe {
            c::ImDrawList_AddRectFilled(
                c::igGetWindowDrawList(),
                min.into(),
                max.into(),
                colour.as_decimal() | (u32::from(alpha) << 24),
                0.0,
                0,
            )
        }
    }

    pub fn rect_outline(&mut self, min: Vec2<f32>, max: Vec2<f32>, colour: Colour, alpha: u8) {
        unsafe {
            c::ImDrawList_AddRect(
                c::igGetWindowDrawList(),
                min.into(),
                max.into(),
                colour.as_decimal() | (u32::from(alpha) << 24),
                0.0,
                0,
                1.0,
            )
        }
    }

    pub fn begin_screen_cover(&mut self) {
        unsafe {
            c::igSetNextWindowSize((*c::igGetIO()).DisplaySize, 0);
            c::igSetNextWindowPos(Vec2(0.0, 0.0).into(), 0, Vec2(0.0, 0.0).into());
            c::igBegin("__cover\0".as_ptr() as _, std::ptr::null_mut(), 0b0001_0011_1111);
        }
    }

    pub fn popup(&mut self, message: &str) -> bool {
        unsafe {
            self.begin_screen_cover();
            if self.window_hovered() && self.left_clicked() {
                c::igEnd();
                false
            } else {
                c::igEnd();
                c::igSetNextWindowFocus();
                self.center_next_window();
                c::igBegin("Information\0".as_ptr() as _, std::ptr::null_mut(), 0b0001_0111_1110);
                self.text(message);
                c::igEnd();
                true
            }
        }
    }

    pub fn open_popup(&mut self, name: &str) {
        self.cstr_store(name);
        unsafe {
            c::igOpenPopup(self.cstr(), 0)
        }
    }

    pub fn begin_popup_modal(&mut self, name: &str) -> bool {
        self.cstr_store(name);
        let mut open: bool = true;
        unsafe { c::igBeginPopupModal(self.cstr(), &mut open as _, (c::ImGuiWindowFlags__ImGuiWindowFlags_AlwaysAutoResize|c::ImGuiWindowFlags__ImGuiWindowFlags_NoMove) as _) }
    }

    pub fn center_next_window(&self) {
        unsafe {
            let screen_size = (*c::igGetIO()).DisplaySize;
            c::igSetNextWindowPos(
                Vec2(f32::from(screen_size.x) / 2.0, f32::from(screen_size.y) / 2.0).into(),
                0,
                Vec2(0.5, 0.5).into(),
            );
        }
    }

    pub fn close_current_popup(&self) {
        unsafe { c::igCloseCurrentPopup() }
    }

    pub fn end_popup(&self) {
        unsafe { c::igEndPopup() }
    }

    pub fn render(self) {
        unsafe { c::igRender() };
    }
}

impl IO {
    pub fn font_data(&self) -> FontData<'_> {
        unsafe {
            let mut data: *mut u8 = ptr::null_mut();
            let mut width = 0;
            let mut height = 0;
            let mut bpp = 0;
            c::ImFontAtlas_GetTexDataAsRGBA32(self.0.Fonts, &mut data, &mut width, &mut height, &mut bpp);
            assert!(!data.is_null());
            assert!(width >= 0);
            assert!(height >= 0);
            assert!(bpp > 0);
            FontData {
                data: slice::from_raw_parts(data, width as usize * height as usize * bpp as usize),
                size: (width as u32, height as u32),
            }
        }
    }

    pub fn set_delta_time(&mut self, delta: f32) {
        self.0.DeltaTime = delta;
    }

    pub fn set_display_size(&mut self, size: Vec2<f32>) {
        self.0.DisplaySize = size.into();
    }

    pub fn set_key(&mut self, key: usize, state: bool) {
        if let Some(entry) = self.0.KeysDown.get_mut(key) {
            *entry = state;
        }
    }

    pub fn get_keys(&self) -> &[bool; 512] {
        &self.0.KeysDown
    }

    pub fn set_ctrl(&mut self, state: bool) {
        self.0.KeyCtrl = state;
    }

    pub fn get_ctrl(&self) -> bool {
        self.0.KeyCtrl
    }

    pub fn set_shift(&mut self, state: bool) {
        self.0.KeyShift = state;
    }

    pub fn get_shift(&self) -> bool {
        self.0.KeyShift
    }

    pub fn set_alt(&mut self, state: bool) {
        self.0.KeyAlt = state;
    }

    pub fn get_alt(&self) -> bool {
        self.0.KeyAlt
    }

    pub fn set_mouse(&mut self, pos: Vec2<f32>) {
        self.0.MousePos = pos.into();
    }

    pub fn set_mouse_button(&mut self, btn: usize, state: bool) {
        if let Some(entry) = self.0.MouseDown.get_mut(btn) {
            *entry = state;
        }
    }

    pub fn set_mouse_wheel(&mut self, delta: f32) {
        self.0.MouseWheel = delta;
    }

    pub fn set_texture_id(&mut self, ptr: *mut ::std::ffi::c_void) {
        unsafe { (*self.0.Fonts).TexID = ptr };
    }

    pub fn add_input_character(&mut self, chr: char) {
        let mut b = [0u16; 2];
        let section = chr.encode_utf16(&mut b);
        unsafe {
            for chars in section {
                c::ImGuiIO_AddInputCharacterUTF16(&mut self.0, *chars);
            }
        }
    }

    pub fn setup_default_keymap(&mut self) {
        for i in 0..c::ImGuiKey__ImGuiKey_COUNT {
            self.0.KeyMap[i as usize] = match i {
                c::ImGuiKey__ImGuiKey_Tab => input::Button::Tab as _,
                c::ImGuiKey__ImGuiKey_LeftArrow => input::Button::LeftArrow as _,
                c::ImGuiKey__ImGuiKey_RightArrow => input::Button::RightArrow as _,
                c::ImGuiKey__ImGuiKey_UpArrow => input::Button::UpArrow as _,
                c::ImGuiKey__ImGuiKey_DownArrow => input::Button::DownArrow as _,
                c::ImGuiKey__ImGuiKey_PageUp => input::Button::PageUp as _,
                c::ImGuiKey__ImGuiKey_PageDown => input::Button::PageDown as _,
                c::ImGuiKey__ImGuiKey_Home => input::Button::Home as _,
                c::ImGuiKey__ImGuiKey_End => input::Button::End as _,
                c::ImGuiKey__ImGuiKey_Insert => input::Button::Insert as _,
                c::ImGuiKey__ImGuiKey_Delete => input::Button::Delete as _,
                c::ImGuiKey__ImGuiKey_Backspace => input::Button::Backspace as _,
                c::ImGuiKey__ImGuiKey_Space => input::Button::Space as _,
                c::ImGuiKey__ImGuiKey_Enter => input::Button::Return as _,
                c::ImGuiKey__ImGuiKey_Escape => input::Button::Escape as _,
                c::ImGuiKey__ImGuiKey_KeyPadEnter => input::Button::Return as _,
                c::ImGuiKey__ImGuiKey_A => input::Button::A as _,
                c::ImGuiKey__ImGuiKey_C => input::Button::C as _,
                c::ImGuiKey__ImGuiKey_V => input::Button::V as _,
                c::ImGuiKey__ImGuiKey_X => input::Button::X as _,
                c::ImGuiKey__ImGuiKey_Y => input::Button::Y as _,
                c::ImGuiKey__ImGuiKey_Z => input::Button::Z as _,
                _ => -1,
            }
        }
    }

    pub fn framerate(&self) -> f32 {
        self.0.Framerate
    }

    pub fn clear_inputs(&mut self) {
        self.0.KeysDown = [false; 512];
        self.0.MouseDown = [false; 5];
        self.0.KeyCtrl = false;
        self.0.KeyAlt = false;
        self.0.KeyShift = false;
    }
}

#[derive(Clone, Copy)]
pub struct Vec2<T>(pub T, pub T);

impl From<Vec2<f32>> for c::ImVec2 {
    fn from(vec2: Vec2<f32>) -> Self {
        let Vec2(x, y) = vec2;
        Self { x, y }
    }
}

impl From<c::ImVec2> for Vec2<f32> {
    fn from(cvec2: c::ImVec2) -> Self {
        let c::ImVec2 { x, y } = cvec2;
        Self(x, y)
    }
}

impl<T, O> std::ops::Add for Vec2<T>
where
    T: std::ops::Add<Output = O>,
{
    type Output = Vec2<O>;

    fn add(self, rhs: Self) -> Self::Output {
        Vec2(self.0 + rhs.0, self.1 + rhs.1)
    }
}

impl<T, O> std::ops::Sub for Vec2<T>
where
    T: std::ops::Sub<Output = O>,
{
    type Output = Vec2<O>;

    fn sub(self, rhs: Self) -> Self::Output {
        Vec2(self.0 - rhs.0, self.1 - rhs.1)
    }
}<|MERGE_RESOLUTION|>--- conflicted
+++ resolved
@@ -297,14 +297,6 @@
         unsafe { c::igSetKeyboardFocusHere(offset) }
     }
 
-    pub fn is_item_focused(&self) -> bool {
-        unsafe { c::igIsItemFocused() }
-    }
-
-    pub fn set_keyboard_focus_here(&self, offset: i32) {
-        unsafe { c::igSetKeyboardFocusHere(offset) }
-    }
-
     pub fn window_focused(&self) -> bool {
         unsafe { c::igIsWindowFocused(0) }
     }
@@ -333,11 +325,6 @@
         }
     }
 
-<<<<<<< HEAD
-    pub fn input_text(&mut self, label: &str, buffer: *mut u8, length: usize, flags: c::ImGuiInputTextFlags) -> bool {
-        self.cstr_store(label);
-        unsafe { c::igInputText(self.cstr(), buffer as *mut i8, length, flags, None, std::ptr::null_mut()) }
-=======
     extern "C" fn input_string_callback(callbackdata: *mut c::ImGuiInputTextCallbackData) -> i32 {
         let data = unsafe { &mut *callbackdata };
         let userdata = unsafe { &mut *(data.UserData as *mut UserData) };
@@ -406,7 +393,6 @@
 
             result
         }
->>>>>>> dffddcf7
     }
 
     pub fn checkbox(&mut self, label: &str, value: &mut bool) -> bool {
