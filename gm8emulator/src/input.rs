use crate::types::ArraySerde;
use serde::{Deserialize, Serialize};
<<<<<<< HEAD
use std::{
    fmt::{
        Display,
        Error,
        Formatter
    },
    convert::TryFrom,
    num::NonZeroI32
};
=======
>>>>>>> 5a27b138

const KEY_MAX: usize = u8::max_value() as usize + 1;
const MB_ANY: i8 = -1;
const MB_NONE: i8 = 0;
const VK_NOKEY: u8 = 0; // TODO: dont redefine
const VK_ANYKEY: u8 = 1; // TODO: dont redefine

#[derive(Copy, Clone, Debug, Deserialize, Serialize)]
#[repr(u8)]
pub enum Button {
    // 0x00: Unmapped
    MouseLeft = 0x01,
    MouseRight = 0x02,
    // 0x03: Ctrl+Break? (TODO)
    MouseMiddle = 0x04,
    MouseX1 = 0x05,
    MouseX2 = 0x06,
    // 0x07: Unmapped
    Backspace = 0x08,
    Tab = 0x09,
    // 0x0A-B: Reserved
    Clear = 0x0C,
    Return = 0x0D,
    // 0x0E-F: Unmapped
    Shift = 0x10,
    Control = 0x11,
    Alt = 0x12,
    Pause = 0x13,
    CapsLock = 0x14,
    ImeKanaOrHangul = 0x15,
    ImeOn = 0x16,
    ImeJunja = 0x17,
    ImeFinal = 0x18,
    ImeHanjaOrKanji = 0x19,
    ImeOff = 0x1A,
    Escape = 0x1B,
    ImeConvert = 0x1C,
    ImeNonConvert = 0x1D,
    ImeAccept = 0x1E,
    ImeModeChangeRequest = 0x1F,
    Space = 0x20,
    PageUp = 0x21,
    PageDown = 0x22,
    End = 0x23,
    Home = 0x24,
    LeftArrow = 0x25,
    UpArrow = 0x26,
    RightArrow = 0x27,
    DownArrow = 0x28,
    Select = 0x29,
    Print = 0x2A,
    Execute = 0x2B,
    PrintScreen = 0x2C,
    Insert = 0x2D,
    Delete = 0x2E,
    Help = 0x2F,
    Alpha0 = 0x30,
    Alpha1 = 0x31,
    Alpha2 = 0x32,
    Alpha3 = 0x33,
    Alpha4 = 0x34,
    Alpha5 = 0x35,
    Alpha6 = 0x36,
    Alpha7 = 0x37,
    Alpha8 = 0x38,
    Alpha9 = 0x39,
    // 0x3A-40: Unmapped
    A = 0x41,
    B = 0x42,
    C = 0x43,
    D = 0x44,
    E = 0x45,
    F = 0x46,
    G = 0x47,
    H = 0x48,
    I = 0x49,
    J = 0x4A,
    K = 0x4B,
    L = 0x4C,
    M = 0x4D,
    N = 0x4E,
    O = 0x4F,
    P = 0x50,
    Q = 0x51,
    R = 0x52,
    S = 0x53,
    T = 0x54,
    U = 0x55,
    V = 0x56,
    W = 0x57,
    X = 0x58,
    Y = 0x59,
    Z = 0x5A,
    LeftWindows = 0x5B,
    RightWindows = 0x5C,
    Applications = 0x5D,
    // 0x5E: Reserved
    Sleep = 0x5F,
    Keypad0 = 0x60,
    Keypad1 = 0x61,
    Keypad2 = 0x62,
    Keypad3 = 0x63,
    Keypad4 = 0x64,
    Keypad5 = 0x65,
    Keypad6 = 0x66,
    Keypad7 = 0x67,
    Keypad8 = 0x68,
    Keypad9 = 0x69,
    KeypadMultiply = 0x6A,
    KeypadAdd = 0x6B,
    KeypadSeparator = 0x6C,
    KeypadSubtract = 0x6D,
    KeypadDecimal = 0x6E,
    KeypadDivide = 0x6F,
    F1 = 0x70,
    F2 = 0x71,
    F3 = 0x72,
    F4 = 0x73,
    F5 = 0x74,
    F6 = 0x75,
    F7 = 0x76,
    F8 = 0x77,
    F9 = 0x78,
    F10 = 0x79,
    F11 = 0x7A,
    F12 = 0x7B,
    F13 = 0x7C,
    F14 = 0x7D,
    F15 = 0x7E,
    F16 = 0x7F,
    F17 = 0x80,
    F18 = 0x81,
    F19 = 0x82,
    F20 = 0x83,
    F21 = 0x84,
    F22 = 0x85,
    F23 = 0x86,
    F24 = 0x87,
    // 0x88-0x8F: Unmapped
    NumLock = 0x90,
    ScrollLock = 0x91,
    // 0x92-96: OEM Specific (TODO)
    // 0x97-9F: Unmapped
    LeftShift = 0xA0,
    RightShift = 0xA1,
    LeftControl = 0xA2,
    RightControl = 0xA3,
    LeftAlt = 0xA4,
    RightAlt = 0xA5,
    BrowserBack = 0xA6,
    BrowserForward = 0xA7,
    BrowserRefresh = 0xA8,
    BrowserStop = 0xA9,
    BrowserSearch = 0xAA,
    BrowserFavourites = 0xAB,
    BrowserHome = 0xAC,
    MediaVolumeDown = 0xAE,
    MediaVolumeMute = 0xAD,
    MediaVolumeUp = 0xAF,
    MediaNextTrack = 0xB0,
    MediaPreviousTrack = 0xB1,
    MediaStop = 0xB2,
    MediaPlayPause = 0xB3,
    LaunchMail = 0xB4,
    LaunchMedia = 0xB5,
    LaunchApp1 = 0xB6,
    LaunchApp2 = 0xB7,
    // 0xB8-B9: Reserved
    Oem1 = 0xBA,
    OemPlus = 0xBB,
    OemComma = 0xBC,
    OemMinus = 0xBD,
    OemPeriod = 0xBE,
    Oem2 = 0xBF,
    Oem3 = 0xC0,
    // 0xC1-C2: Reserved
    GamepadA = 0xC3,
    GamepadB = 0xC4,
    GamepadX = 0xC5,
    GamepadY = 0xC6,
    GamepadR1 = 0xC7,
    GamepadL1 = 0xC8,
    GamepadL2 = 0xC9,
    GamepadR2 = 0xCA,
    GamepadDpadUp = 0xCB,
    GamepadDpadDown = 0xCC,
    GamepadDpadLeft = 0xCD,
    GamepadDpadRight = 0xCE,
    GamepadMenu = 0xCF,
    GamepadView = 0xD0,
    GamepadL3 = 0xD1,
    GamepadR3 = 0xD2,
    GamepadLUp = 0xD3,
    GamepadLDown = 0xD4,
    GamepadLRight = 0xD5,
    GamepadLLeft = 0xD6,
    GamepadRUp = 0xD7,
    GamepadRDown = 0xD8,
    GamepadRRight = 0xD9,
    GamepadRLeft = 0xDA,
    Oem4 = 0xDB,
    Oem5 = 0xDC,
    Oem6 = 0xDD,
    Oem7 = 0xDE,
    Oem8 = 0xDF,
    // 0xE0: Reserved
    OemAx = 0xE1,
    Oem102 = 0xE2,
    IcoHelp = 0xE3,
    Ico00 = 0xE4,
    ImeProcess = 0xE5,
    IcoClear = 0xE6,
    // 0xE7: Packet (can't map to GM)
    // 0xE8: Unmapped
    OemReset = 0xE9,
    OemJump = 0xEA,
    OemPa1 = 0xEB,
    OemPa2 = 0xEC,
    OemPa3 = 0xED,
    OemWsCtrl = 0xEE,
    OemCuSel = 0xEF,
    OemAttn = 0xF0,
    OemFinish = 0xF1,
    OemCopy = 0xF2,
    OemAuto = 0xF3,
    OemEnlw = 0xF4,
    OemBackTab = 0xF5,
    Attn = 0xF6,
    CrSel = 0xF7,
    ExSel = 0xF8,
    EraseEof = 0xF9,
    MediaPlay = 0xFA,
    Zoom = 0xFB,
    // 0xFC: Reserved
    Pa1 = 0xFD,
    OemClear = 0xFE,
    // 0xFF: Unmapped
}

<<<<<<< HEAD
impl Display for Button {
    fn fmt(&self, f: &mut Formatter<'_>) -> Result<(), Error> {
        match self {
            Self::MouseLeft => write!(f, "Mouse Left"),
            Self::MouseRight => write!(f, "Mouse Right"),
            Self::MouseMiddle => write!(f, "Mouse Middle"),
            Self::MouseX1 => write!(f, "Mouse X1"),
            Self::MouseX2 => write!(f, "Mouse X2"),
            Self::Backspace => write!(f, "Backspace"),
            Self::Tab => write!(f, "Tab"),
            Self::Clear => write!(f, "Clear"),
            Self::Return => write!(f, "Return"),
            Self::Shift => write!(f, "Shift"),
            Self::Control => write!(f, "Control"),
            Self::Alt => write!(f, "Alt"),
            Self::Pause => write!(f, "Pause"),
            Self::CapsLock => write!(f, "CapsLock"),
            Self::ImeKanaOrHangul => write!(f, "Ime Kana Or Hangul"),
            Self::ImeOn => write!(f, "Ime On"),
            Self::ImeJunja => write!(f, "Ime Junja"),
            Self::ImeFinal => write!(f, "Ime Final"),
            Self::ImeHanjaOrKanji => write!(f, "Ime Hanja Or Kanji"),
            Self::ImeOff => write!(f, "Ime Off"),
            Self::Escape => write!(f, "Escape"),
            Self::ImeConvert => write!(f, "Ime Convert"),
            Self::ImeNonConvert => write!(f, "Ime Non Convert"),
            Self::ImeAccept => write!(f, "Ime Accept"),
            Self::ImeModeChangeRequest => write!(f, "Ime Mode Change Request"),
            Self::Space => write!(f, "Space"),
            Self::PageUp => write!(f, "Page Up"),
            Self::PageDown => write!(f, "Page Down"),
            Self::End => write!(f, "End"),
            Self::Home => write!(f, "Home"),
            Self::LeftArrow => write!(f, "Left Arrow"),
            Self::UpArrow => write!(f, "Up Arrow"),
            Self::RightArrow => write!(f, "Right Arrow"),
            Self::DownArrow => write!(f, "Down Arrow"),
            Self::Select => write!(f, "Select"),
            Self::Print => write!(f, "Print"),
            Self::Execute => write!(f, "Execute"),
            Self::PrintScreen => write!(f, "Print Screen"),
            Self::Insert => write!(f, "Insert"),
            Self::Delete => write!(f, "Delete"),
            Self::Help => write!(f, "Help"),
            Self::Alpha0 => write!(f, "0"),
            Self::Alpha1 => write!(f, "1"),
            Self::Alpha2 => write!(f, "2"),
            Self::Alpha3 => write!(f, "3"),
            Self::Alpha4 => write!(f, "4"),
            Self::Alpha5 => write!(f, "5"),
            Self::Alpha6 => write!(f, "6"),
            Self::Alpha7 => write!(f, "7"),
            Self::Alpha8 => write!(f, "8"),
            Self::Alpha9 => write!(f, "9"),
            Self::A => write!(f, "A"),
            Self::B => write!(f, "B"),
            Self::C => write!(f, "C"),
            Self::D => write!(f, "D"),
            Self::E => write!(f, "E"),
            Self::F => write!(f, "F"),
            Self::G => write!(f, "G"),
            Self::H => write!(f, "H"),
            Self::I => write!(f, "I"),
            Self::J => write!(f, "J"),
            Self::K => write!(f, "K"),
            Self::L => write!(f, "L"),
            Self::M => write!(f, "M"),
            Self::N => write!(f, "N"),
            Self::O => write!(f, "O"),
            Self::P => write!(f, "P"),
            Self::Q => write!(f, "Q"),
            Self::R => write!(f, "R"),
            Self::S => write!(f, "S"),
            Self::T => write!(f, "T"),
            Self::U => write!(f, "U"),
            Self::V => write!(f, "V"),
            Self::W => write!(f, "W"),
            Self::X => write!(f, "X"),
            Self::Y => write!(f, "Y"),
            Self::Z => write!(f, "Z"),
            Self::LeftWindows => write!(f, "Left Windows"),
            Self::RightWindows => write!(f, "Right Windows"),
            Self::Applications => write!(f, "Applications"),
            Self::Sleep => write!(f, "Sleep"),
            Self::Keypad0 => write!(f, "Keypad 0"),
            Self::Keypad1 => write!(f, "Keypad 1"),
            Self::Keypad2 => write!(f, "Keypad 2"),
            Self::Keypad3 => write!(f, "Keypad 3"),
            Self::Keypad4 => write!(f, "Keypad 4"),
            Self::Keypad5 => write!(f, "Keypad 5"),
            Self::Keypad6 => write!(f, "Keypad 6"),
            Self::Keypad7 => write!(f, "Keypad 7"),
            Self::Keypad8 => write!(f, "Keypad 8"),
            Self::Keypad9 => write!(f, "Keypad 9"),
            Self::KeypadMultiply => write!(f, "Keypad Multiply"),
            Self::KeypadAdd => write!(f, "Keypad Add"),
            Self::KeypadSeparator => write!(f, "Keypad Separator"),
            Self::KeypadSubtract => write!(f, "Keypad Subtract"),
            Self::KeypadDecimal => write!(f, "Keypad Decimal"),
            Self::KeypadDivide => write!(f, "Keypad Divide"),
            Self::F1 => write!(f, "F1"),
            Self::F2 => write!(f, "F2"),
            Self::F3 => write!(f, "F3"),
            Self::F4 => write!(f, "F4"),
            Self::F5 => write!(f, "F5"),
            Self::F6 => write!(f, "F6"),
            Self::F7 => write!(f, "F7"),
            Self::F8 => write!(f, "F8"),
            Self::F9 => write!(f, "F9"),
            Self::F10 => write!(f, "F10"),
            Self::F11 => write!(f, "F11"),
            Self::F12 => write!(f, "F12"),
            Self::F13 => write!(f, "F13"),
            Self::F14 => write!(f, "F14"),
            Self::F15 => write!(f, "F15"),
            Self::F16 => write!(f, "F16"),
            Self::F17 => write!(f, "F17"),
            Self::F18 => write!(f, "F18"),
            Self::F19 => write!(f, "F19"),
            Self::F20 => write!(f, "F20"),
            Self::F21 => write!(f, "F21"),
            Self::F22 => write!(f, "F22"),
            Self::F23 => write!(f, "F23"),
            Self::F24 => write!(f, "F24"),
            Self::NumLock => write!(f, "NumLock"),
            Self::ScrollLock => write!(f, "ScrollLock"),
            Self::LeftShift => write!(f, "Left Shift"),
            Self::RightShift => write!(f, "Right Shift"),
            Self::LeftControl => write!(f, "Left Control"),
            Self::RightControl => write!(f, "Right Control"),
            Self::LeftAlt => write!(f, "Left Alt"),
            Self::RightAlt => write!(f, "Right Alt"),
            Self::BrowserBack => write!(f, "Browser Back"),
            Self::BrowserForward => write!(f, "Browser Forward"),
            Self::BrowserRefresh => write!(f, "Browser Refresh"),
            Self::BrowserStop => write!(f, "Browser Stop"),
            Self::BrowserSearch => write!(f, "Browser Search"),
            Self::BrowserFavourites => write!(f, "Browser Favourites"),
            Self::BrowserHome => write!(f, "Browser Home"),
            Self::MediaVolumeDown => write!(f, "Media Volume Down"),
            Self::MediaVolumeMute => write!(f, "Media Volume Mute"),
            Self::MediaVolumeUp => write!(f, "Media Volume Up"),
            Self::MediaNextTrack => write!(f, "Media Next Track"),
            Self::MediaPreviousTrack => write!(f, "Media Previous Track"),
            Self::MediaStop => write!(f, "Media Stop"),
            Self::MediaPlayPause => write!(f, "Media Play Pause"),
            Self::LaunchMail => write!(f, "Launch Mail"),
            Self::LaunchMedia => write!(f, "Launch Media"),
            Self::LaunchApp1 => write!(f, "Launch App1"),
            Self::LaunchApp2 => write!(f, "Launch App2"),
            Self::Oem1 => write!(f, "Oem1"),
            Self::OemPlus => write!(f, "Plus"),
            Self::OemComma => write!(f, "Comma"),
            Self::OemMinus => write!(f, "Minus"),
            Self::OemPeriod => write!(f, "Period"),
            Self::Oem2 => write!(f, "Oem2"),
            Self::Oem3 => write!(f, "Oem3"),
            Self::GamepadA => write!(f, "Gamepad A"),
            Self::GamepadB => write!(f, "Gamepad B"),
            Self::GamepadX => write!(f, "Gamepad X"),
            Self::GamepadY => write!(f, "Gamepad Y"),
            Self::GamepadR1 => write!(f, "Gamepad R1"),
            Self::GamepadL1 => write!(f, "Gamepad L1"),
            Self::GamepadL2 => write!(f, "Gamepad L2"),
            Self::GamepadR2 => write!(f, "Gamepad R2"),
            Self::GamepadDpadUp => write!(f, "Gamepad Dpad Up"),
            Self::GamepadDpadDown => write!(f, "Gamepad Dpad Down"),
            Self::GamepadDpadLeft => write!(f, "Gamepad Dpad Left"),
            Self::GamepadDpadRight => write!(f, "Gamepad Dpad Right"),
            Self::GamepadMenu => write!(f, "Gamepad Menu"),
            Self::GamepadView => write!(f, "Gamepad View"),
            Self::GamepadL3 => write!(f, "Gamepad L3"),
            Self::GamepadR3 => write!(f, "Gamepad R3"),
            Self::GamepadLUp => write!(f, "Gamepad L Up"),
            Self::GamepadLDown => write!(f, "Gamepad L Down"),
            Self::GamepadLRight => write!(f, "Gamepad L Right"),
            Self::GamepadLLeft => write!(f, "Gamepad L Left"),
            Self::GamepadRUp => write!(f, "Gamepad R Up"),
            Self::GamepadRDown => write!(f, "Gamepad R Down"),
            Self::GamepadRRight => write!(f, "Gamepad R Right"),
            Self::GamepadRLeft => write!(f, "Gamepad R Left"),
            Self::Oem4 => write!(f, "Oem4"),
            Self::Oem5 => write!(f, "Oem5"),
            Self::Oem6 => write!(f, "Oem6"),
            Self::Oem7 => write!(f, "Oem7"),
            Self::Oem8 => write!(f, "Oem8"),
            Self::OemAx => write!(f, "Oem Ax"),
            Self::Oem102 => write!(f, "Oem102"),
            Self::IcoHelp => write!(f, "IcoHelp"),
            Self::Ico00 => write!(f, "Ico00"),
            Self::ImeProcess => write!(f, "Ime Process"),
            Self::IcoClear => write!(f, "Ico Clear"),
            Self::OemReset => write!(f, "Oem Reset"),
            Self::OemJump => write!(f, "Oem Jump"),
            Self::OemPa1 => write!(f, "Oem Pa1"),
            Self::OemPa2 => write!(f, "Oem Pa2"),
            Self::OemPa3 => write!(f, "Oem Pa3"),
            Self::OemWsCtrl => write!(f, "OemWsCtrl"),
            Self::OemCuSel => write!(f, "OemCuSel"),
            Self::OemAttn => write!(f, "OemAttn"),
            Self::OemFinish => write!(f, "OemFinish"),
            Self::OemCopy => write!(f, "OemCopy"),
            Self::OemAuto => write!(f, "OemAuto"),
            Self::OemEnlw => write!(f, "OemEnlw"),
            Self::OemBackTab => write!(f, "OemBackTab"),
            Self::Attn => write!(f, "Attn"),
            Self::CrSel => write!(f, "CrSel"),
            Self::ExSel => write!(f, "ExSel"),
            Self::EraseEof => write!(f, "EraseEof"),
            Self::MediaPlay => write!(f, "Media Play"),
            Self::Zoom => write!(f, "Zoom"),
            Self::Pa1 => write!(f, "Pa1"),
            Self::OemClear => write!(f, "OemClear"),
        }
    }
}

impl TryFrom<ramen::event::Key> for Button {
=======
impl TryFrom<ramen::input::Key> for Button {
>>>>>>> 5a27b138
    type Error = ();

    fn try_from(key: ramen::input::Key) -> Result<Self, Self::Error> {
        match key {
            ramen::input::Key::Attn => Ok(Self::Attn),
            ramen::input::Key::LeftAlt => Ok(Self::LeftAlt),
            ramen::input::Key::RightAlt => Ok(Self::RightAlt),
            ramen::input::Key::Applications => Ok(Self::Applications),
            ramen::input::Key::Backspace => Ok(Self::Backspace),
            ramen::input::Key::CapsLock => Ok(Self::CapsLock),
            ramen::input::Key::Clear => Ok(Self::Clear),
            ramen::input::Key::LeftControl => Ok(Self::LeftControl),
            ramen::input::Key::RightControl => Ok(Self::RightControl),
            ramen::input::Key::CrSel => Ok(Self::CrSel),
            ramen::input::Key::Delete => Ok(Self::Delete),
            ramen::input::Key::End => Ok(Self::End),
            ramen::input::Key::Return => Ok(Self::Return),
            ramen::input::Key::EraseEof => Ok(Self::EraseEof),
            ramen::input::Key::Escape => Ok(Self::Escape),
            ramen::input::Key::Execute => Ok(Self::Execute),
            ramen::input::Key::ExSel => Ok(Self::ExSel),
            ramen::input::Key::Help => Ok(Self::Help),
            ramen::input::Key::Home => Ok(Self::Home),
            ramen::input::Key::Insert => Ok(Self::Insert),
            ramen::input::Key::NumLock => Ok(Self::NumLock),
            ramen::input::Key::Pa1 => Ok(Self::Pa1),
            ramen::input::Key::PageUp => Ok(Self::PageUp),
            ramen::input::Key::PageDown => Ok(Self::PageDown),
            ramen::input::Key::Pause => Ok(Self::Pause),
            ramen::input::Key::Play => Ok(Self::MediaPlay),
            ramen::input::Key::Print => Ok(Self::Print),
            ramen::input::Key::PrintScreen => Ok(Self::PrintScreen),
            ramen::input::Key::LeftShift => Ok(Self::LeftShift),
            ramen::input::Key::RightShift => Ok(Self::RightShift),
            ramen::input::Key::ScrollLock => Ok(Self::ScrollLock),
            ramen::input::Key::Select => Ok(Self::Select),
            ramen::input::Key::Sleep => Ok(Self::Sleep),
            ramen::input::Key::Space => Ok(Self::Space),
            ramen::input::Key::LeftSuper => Ok(Self::LeftWindows),
            ramen::input::Key::RightSuper => Ok(Self::RightWindows),
            ramen::input::Key::Tab => Ok(Self::Tab),
            ramen::input::Key::Zoom => Ok(Self::Zoom),
            ramen::input::Key::LeftArrow => Ok(Self::LeftArrow),
            ramen::input::Key::UpArrow => Ok(Self::UpArrow),
            ramen::input::Key::RightArrow => Ok(Self::RightArrow),
            ramen::input::Key::DownArrow => Ok(Self::DownArrow),
            ramen::input::Key::Alpha0 => Ok(Self::Alpha0),
            ramen::input::Key::Alpha1 => Ok(Self::Alpha1),
            ramen::input::Key::Alpha2 => Ok(Self::Alpha2),
            ramen::input::Key::Alpha3 => Ok(Self::Alpha3),
            ramen::input::Key::Alpha4 => Ok(Self::Alpha4),
            ramen::input::Key::Alpha5 => Ok(Self::Alpha5),
            ramen::input::Key::Alpha6 => Ok(Self::Alpha6),
            ramen::input::Key::Alpha7 => Ok(Self::Alpha7),
            ramen::input::Key::Alpha8 => Ok(Self::Alpha8),
            ramen::input::Key::Alpha9 => Ok(Self::Alpha9),
            ramen::input::Key::A => Ok(Self::A),
            ramen::input::Key::B => Ok(Self::B),
            ramen::input::Key::C => Ok(Self::C),
            ramen::input::Key::D => Ok(Self::D),
            ramen::input::Key::E => Ok(Self::E),
            ramen::input::Key::F => Ok(Self::F),
            ramen::input::Key::G => Ok(Self::G),
            ramen::input::Key::H => Ok(Self::H),
            ramen::input::Key::I => Ok(Self::I),
            ramen::input::Key::J => Ok(Self::J),
            ramen::input::Key::K => Ok(Self::K),
            ramen::input::Key::L => Ok(Self::L),
            ramen::input::Key::M => Ok(Self::M),
            ramen::input::Key::N => Ok(Self::N),
            ramen::input::Key::O => Ok(Self::O),
            ramen::input::Key::P => Ok(Self::P),
            ramen::input::Key::Q => Ok(Self::Q),
            ramen::input::Key::R => Ok(Self::R),
            ramen::input::Key::S => Ok(Self::S),
            ramen::input::Key::T => Ok(Self::T),
            ramen::input::Key::U => Ok(Self::U),
            ramen::input::Key::V => Ok(Self::V),
            ramen::input::Key::W => Ok(Self::W),
            ramen::input::Key::X => Ok(Self::X),
            ramen::input::Key::Y => Ok(Self::Y),
            ramen::input::Key::Z => Ok(Self::Z),
            ramen::input::Key::Comma => Ok(Self::OemComma),
            ramen::input::Key::Minus => Ok(Self::OemMinus),
            ramen::input::Key::Period => Ok(Self::OemPeriod),
            ramen::input::Key::Plus => Ok(Self::OemPlus),
            ramen::input::Key::Oem102 => Ok(Self::Oem102),
            ramen::input::Key::OemClear => Ok(Self::OemClear),
            ramen::input::Key::KeypadAdd => Ok(Self::KeypadAdd),
            ramen::input::Key::KeypadSubtract => Ok(Self::KeypadSubtract),
            ramen::input::Key::KeypadMultiply => Ok(Self::KeypadMultiply),
            ramen::input::Key::KeypadDivide => Ok(Self::KeypadDivide),
            ramen::input::Key::KeypadDecimal => Ok(Self::KeypadDecimal),
            ramen::input::Key::KeypadSeparator => Ok(Self::KeypadSeparator),
            ramen::input::Key::Keypad0 => Ok(Self::Keypad0),
            ramen::input::Key::Keypad1 => Ok(Self::Keypad1),
            ramen::input::Key::Keypad2 => Ok(Self::Keypad2),
            ramen::input::Key::Keypad3 => Ok(Self::Keypad3),
            ramen::input::Key::Keypad4 => Ok(Self::Keypad4),
            ramen::input::Key::Keypad5 => Ok(Self::Keypad5),
            ramen::input::Key::Keypad6 => Ok(Self::Keypad6),
            ramen::input::Key::Keypad7 => Ok(Self::Keypad7),
            ramen::input::Key::Keypad8 => Ok(Self::Keypad8),
            ramen::input::Key::Keypad9 => Ok(Self::Keypad9),
            ramen::input::Key::F1 => Ok(Self::F1),
            ramen::input::Key::F2 => Ok(Self::F2),
            ramen::input::Key::F3 => Ok(Self::F3),
            ramen::input::Key::F4 => Ok(Self::F4),
            ramen::input::Key::F5 => Ok(Self::F5),
            ramen::input::Key::F6 => Ok(Self::F6),
            ramen::input::Key::F7 => Ok(Self::F7),
            ramen::input::Key::F8 => Ok(Self::F8),
            ramen::input::Key::F9 => Ok(Self::F9),
            ramen::input::Key::F10 => Ok(Self::F10),
            ramen::input::Key::F11 => Ok(Self::F11),
            ramen::input::Key::F12 => Ok(Self::F12),
            ramen::input::Key::F13 => Ok(Self::F13),
            ramen::input::Key::F14 => Ok(Self::F14),
            ramen::input::Key::F15 => Ok(Self::F15),
            ramen::input::Key::F16 => Ok(Self::F16),
            ramen::input::Key::F17 => Ok(Self::F17),
            ramen::input::Key::F18 => Ok(Self::F18),
            ramen::input::Key::F19 => Ok(Self::F19),
            ramen::input::Key::F20 => Ok(Self::F20),
            ramen::input::Key::F21 => Ok(Self::F21),
            ramen::input::Key::F22 => Ok(Self::F22),
            ramen::input::Key::F23 => Ok(Self::F23),
            ramen::input::Key::F24 => Ok(Self::F24),
            ramen::input::Key::BrowserBack => Ok(Self::BrowserBack),
            ramen::input::Key::BrowserFavourites => Ok(Self::BrowserFavourites),
            ramen::input::Key::BrowserForward => Ok(Self::BrowserForward),
            ramen::input::Key::BrowserHome => Ok(Self::BrowserHome),
            ramen::input::Key::BrowserRefresh => Ok(Self::BrowserRefresh),
            ramen::input::Key::BrowserSearch => Ok(Self::BrowserSearch),
            ramen::input::Key::BrowserStop => Ok(Self::BrowserStop),
            ramen::input::Key::ImeAccept => Ok(Self::ImeAccept),
            ramen::input::Key::ImeConvert => Ok(Self::ImeConvert),
            ramen::input::Key::ImeNonConvert => Ok(Self::ImeNonConvert),
            ramen::input::Key::ImeFinal => Ok(Self::ImeFinal),
            ramen::input::Key::ImeModeChangeRequest => Ok(Self::ImeModeChangeRequest),
            ramen::input::Key::ImeProcess => Ok(Self::ImeProcess),
            ramen::input::Key::ImeOn => Ok(Self::ImeOn),
            ramen::input::Key::ImeOff => Ok(Self::ImeOff),
            ramen::input::Key::ImeKanaOrHangul => Ok(Self::ImeKanaOrHangul),
            ramen::input::Key::ImeHanjaOrKanji => Ok(Self::ImeHanjaOrKanji),
            ramen::input::Key::ImeJunja => Ok(Self::ImeJunja),
            ramen::input::Key::MediaNextTrack => Ok(Self::MediaNextTrack),
            ramen::input::Key::MediaPreviousTrack => Ok(Self::MediaPreviousTrack),
            ramen::input::Key::MediaPlayPause => Ok(Self::MediaPlayPause),
            ramen::input::Key::MediaStop => Ok(Self::MediaStop),
            ramen::input::Key::MediaVolumeDown => Ok(Self::MediaVolumeDown),
            ramen::input::Key::MediaVolumeUp => Ok(Self::MediaVolumeUp),
            ramen::input::Key::MediaVolumeMute => Ok(Self::MediaVolumeMute),
            ramen::input::Key::LaunchApplication1 => Ok(Self::LaunchApp1),
            ramen::input::Key::LaunchApplication2 => Ok(Self::LaunchApp2),
            ramen::input::Key::LaunchMail => Ok(Self::LaunchMail),
            ramen::input::Key::LaunchMediaSelect => Ok(Self::LaunchMedia),
            _ => Err(()),
        }
    }
}

pub fn ramen2vk(x: ramen::input::Key) -> u8 {
    Button::try_from(x).map(|e| e as u8).unwrap_or(0)
}

const fn make_is_direct_only() -> [bool; KEY_MAX] {
    let mut table = [false; KEY_MAX];
    let mut i = 0;
    while i < KEY_MAX {
        if i == Button::MouseLeft as usize
            || i == Button::MouseRight as usize
            || i == Button::MouseMiddle as usize
            || i == Button::MouseX1 as usize
            || i == Button::MouseX2 as usize
            || i == Button::LeftShift as usize
            || i == Button::RightShift as usize
            || i == Button::LeftControl as usize
            || i == Button::RightControl as usize
            || i == Button::LeftAlt as usize
            || i == Button::RightAlt as usize
        // TODO: Maybe the gamepad ones too? Ask Adam/Floogle/renex about this one...
        {
            table[i] = true;
        }
        i += 1;
    }
    table
}
const IS_DIRECT_ONLY: [bool; KEY_MAX] = make_is_direct_only();

const fn make_vk_fn_input_remap() -> [u8; KEY_MAX] {
    let mut table = [0u8; KEY_MAX];
    let mut i = 0;
    while i < KEY_MAX {
        table[i] = if i == Button::Shift as usize {
            Button::LeftShift as u8
        } else if i == Button::Control as usize {
            Button::LeftControl as u8
        } else if i == Button::Alt as usize {
            Button::LeftAlt as u8
        } else {
            i as u8
        };
        i += 1;
    }
    table
}
const VK_FN_INPUT_REMAP: [u8; KEY_MAX] = make_vk_fn_input_remap();

#[derive(Copy, Clone, Debug, Deserialize, Serialize)]
#[repr(i8)]
pub enum MouseButton {
    // gamemaker
    Left = 1,
    Right = 2,
    Middle = 3,
}

impl TryFrom<ramen::input::MouseButton> for MouseButton {
    type Error = ();

    fn try_from(key: ramen::input::MouseButton) -> Result<Self, Self::Error> {
        match key {
            ramen::input::MouseButton::Left => Ok(Self::Left),
            ramen::input::MouseButton::Right => Ok(Self::Right),
            ramen::input::MouseButton::Middle => Ok(Self::Middle),
        }
    }
}

pub fn ramen2mb(x: ramen::input::MouseButton) -> i8 {
    MouseButton::try_from(x).map(|e| e as i8).unwrap_or(0)
}

fn mouse2button(code: i8) -> Option<Button> {
    match code {
        x if x == MouseButton::Left as i8 => Some(Button::MouseLeft),
        x if x == MouseButton::Right as i8 => Some(Button::MouseRight),
        x if x == MouseButton::Middle as i8 => Some(Button::MouseMiddle),
        _ => None,
    }
}

const fn gen_default_keymap() -> [u8; KEY_MAX] {
    let mut map = [0u8; KEY_MAX];
    let mut i = 0;
    while i < KEY_MAX {
        map[i] = i as u8;
        i += 1;
    }
    map
}
const DEFAULT_KEYMAP: [u8; KEY_MAX] = gen_default_keymap();

#[derive(Clone, Deserialize, Serialize)]
pub struct Input {
    // basic state
    button_remap: ArraySerde<u8, KEY_MAX>,
    button_state: ArraySerde<bool, KEY_MAX>,
    button_state_press: ArraySerde<bool, KEY_MAX>,
    button_state_release: ArraySerde<bool, KEY_MAX>,
    mouse_position: (i32, i32),
    mouse_wheel: (bool, bool),

    // gamemaker weirdness
    key_current: u8,
    key_previous: u8,
    mouse_current: i8,
    mouse_previous: i8,
    mouse_position_previous: (i32, i32),
    numlock_state: bool, // spoofed!
}

impl Input {
    pub const fn new() -> Self {
        Input {
            button_remap: ArraySerde(DEFAULT_KEYMAP),
            button_state: ArraySerde([false; KEY_MAX]),
            button_state_press: ArraySerde([false; KEY_MAX]),
            button_state_release: ArraySerde([false; KEY_MAX]),
            mouse_position: (0, 0),
            mouse_wheel: (false, false),
            key_current: 0,
            key_previous: 0,
            mouse_current: 0,
            mouse_previous: 0,
            mouse_position_previous: (0, 0),
            numlock_state: false,
        }
    }

    pub fn button_press(&mut self, code: u8, store_cur_prev: bool) {
        let code = VK_FN_INPUT_REMAP[code as usize];
        self.button_state[code as usize] = true;
        self.button_state_press[code as usize] = true;
        if store_cur_prev {
            self.key_current = code;
            self.key_previous = code;
        }
    }

    pub fn button_release(&mut self, code: u8, store_cur_prev: bool) {
        let code = VK_FN_INPUT_REMAP[code as usize];
        self.button_state[code as usize] = false;
        self.button_state_release[code as usize] = true;
        if store_cur_prev && self.key_current == code {
            self.key_current = 0;
        }
    }

    pub fn mouse_press(&mut self, code: i8, store_cur_prev: bool) {
        let button = match mouse2button(code) {
            Some(button) => button,
            None => return,
        };
        if store_cur_prev {
            self.mouse_current = code;
            self.mouse_previous = code;
        }
        self.button_press(button as u8, false);
    }

    #[inline]
    pub fn mouse_move_to(&mut self, pos: (i32, i32)) {
        self.mouse_position = pos;
    }

    pub fn mouse_release(&mut self, code: i8, store_cur_prev: bool) {
        let button = match mouse2button(code) {
            Some(button) => button,
            None => return,
        };
        if store_cur_prev {
            self.mouse_current = 0;
        }
        self.button_release(button as u8, false);
    }

    pub fn mouse_scroll_up(&mut self) {
        self.mouse_wheel.0 = true;
    }

    pub fn mouse_scroll_down(&mut self) {
        self.mouse_wheel.1 = true;
    }

    // == GameMaker Mappings ==

    fn keyboard_check_any_internal_indirect(&self, state: &[bool; KEY_MAX]) -> bool {
        state.iter().enumerate().any(|(vk, flag)| match vk {
            vk if vk == Button::Shift as usize => {
                state[Button::LeftShift as usize] || state[Button::RightShift as usize]
            },
            vk if vk == Button::Control as usize => {
                state[Button::LeftControl as usize] || state[Button::RightControl as usize]
            },
            vk if vk == Button::Alt as usize => state[Button::LeftAlt as usize] || state[Button::RightAlt as usize],
            vk if !IS_DIRECT_ONLY[vk] => *flag,
            _ => false,
        })
    }

    fn keyboard_check_internal(&self, state: &[bool; KEY_MAX], vk: u8) -> bool {
        if vk == Button::Shift as u8 {
            state[Button::LeftShift as usize] || state[Button::RightShift as usize]
        } else if vk == Button::Control as u8 {
            state[Button::LeftControl as usize] || state[Button::RightControl as usize]
        } else if vk == Button::Alt as u8 {
            state[Button::LeftAlt as usize] || state[Button::RightAlt as usize]
        } else {
            state[vk as usize]
        }
    }

    fn keyboard_check_internal_indirect(&self, state: &[bool; KEY_MAX], vk: u8) -> bool {
        match vk {
            VK_NOKEY => !self.keyboard_check_any_internal_indirect(state),
            VK_ANYKEY => self.keyboard_check_any_internal_indirect(state),
            _ => !IS_DIRECT_ONLY[vk as usize] && self.keyboard_check_internal(state, vk),
        }
    }

    #[inline]
    pub fn keyboard_check(&self, vk: u8) -> bool {
        self.keyboard_check_internal_indirect(&self.button_state, vk)
    }

    #[inline]
    pub fn keyboard_check_any(&self) -> bool {
        self.keyboard_check_any_internal_indirect(&self.button_state)
    }

    #[inline]
    pub fn keyboard_check_pressed(&self, vk: u8) -> bool {
        self.keyboard_check_internal_indirect(&self.button_state_press, vk)
    }

    #[inline]
    pub fn keyboard_check_pressed_any(&self) -> bool {
        self.keyboard_check_any_internal_indirect(&self.button_state_press)
    }

    #[inline]
    pub fn keyboard_check_released(&self, vk: u8) -> bool {
        self.keyboard_check_internal_indirect(&self.button_state_release, vk)
    }

    #[inline]
    pub fn keyboard_check_released_any(&self) -> bool {
        self.keyboard_check_any_internal_indirect(&self.button_state_release)
    }

    #[inline]
    pub fn keyboard_check_direct(&self, vk: u8) -> bool {
        self.keyboard_check_internal(&self.button_state, vk)
    }

    pub fn keyboard_clear(&mut self, vk: u8) {
        // TODO this sucks

        let (vk, vk2) = match vk {
            x if x == Button::Control as u8 => (Button::LeftControl as u8, Button::RightControl as u8),
            x if x == Button::Shift as u8 => (Button::LeftShift as u8, Button::RightShift as u8),
            x if x == Button::Alt as u8 => (Button::LeftAlt as u8, Button::RightAlt as u8),
            _ => (vk, vk),
        };

        self.button_state[vk as usize] = false;
        self.button_state_press[vk as usize] = false;
        self.button_state_release[vk as usize] = false;
        self.button_state[vk2 as usize] = false;
        self.button_state_press[vk2 as usize] = false;
        self.button_state_release[vk2 as usize] = false;
    }

    pub fn keyboard_clear_all(&mut self) {
        self.key_current = 0;
        self.key_previous = 0;
        // TODO: self.key_lastchar = 0;
        self.button_state.iter_mut().for_each(|x| *x = false);
        self.button_state_press.iter_mut().for_each(|x| *x = false);
        self.button_state_release.iter_mut().for_each(|x| *x = false);
    }

    #[inline]
    pub fn keyboard_get_map(&mut self, vk: u8) -> u8 {
        self.button_remap[vk as usize]
    }

    #[inline]
    pub fn keyboard_set_map(&mut self, vk_from: u8, vk_to: u8) {
        self.button_remap[vk_from as usize] = vk_to;
    }

    #[inline]
    pub fn keyboard_get_numlock(&self) -> bool {
        self.numlock_state
    }

    #[inline]
    pub fn keyboard_set_numlock(&mut self, state: bool) {
        self.numlock_state = state;
    }

    pub fn keyboard_unset_map(&mut self) {
        self.button_remap.0 = DEFAULT_KEYMAP;
    }

    #[inline]
    pub fn keyboard_key(&self) -> u8 {
        self.key_current
    }

    #[inline]
    pub fn keyboard_lastkey(&self) -> u8 {
        self.key_previous
    }

    #[inline]
    pub fn set_keyboard_key(&mut self, vk: u8) {
        self.key_current = vk;
    }

    #[inline]
    pub fn set_keyboard_lastkey(&mut self, vk: u8) {
        self.key_previous = vk;
    }

    fn mouse_check_button_internal_indirect(&self, state: &[bool; KEY_MAX], mb: i8) -> bool {
        match mb {
            MB_ANY => {
                state[Button::MouseLeft as usize]
                    || state[Button::MouseRight as usize]
                    || state[Button::MouseMiddle as usize]
            },
            MB_NONE => {
                !state[Button::MouseLeft as usize]
                    && !state[Button::MouseRight as usize]
                    && !state[Button::MouseMiddle as usize]
            },

            // unlike `mouse2button`, gm constants only
            x if x == MouseButton::Left as i8 => state[Button::MouseLeft as usize],
            x if x == MouseButton::Right as i8 => state[Button::MouseRight as usize],
            x if x == MouseButton::Middle as i8 => state[Button::MouseMiddle as usize],
            _ => false,
        }
    }

    #[inline]
    pub fn mouse_button(&self) -> i8 {
        self.mouse_current
    }

    #[inline]
    pub fn mouse_lastbutton(&self) -> i8 {
        self.mouse_previous
    }

    pub fn mouse_clear(&mut self, mb: i8) {
        let button = match mb {
            // unlike `mouse2button`, gm constants only
            x if x == MouseButton::Left as i8 => Button::MouseLeft,
            x if x == MouseButton::Right as i8 => Button::MouseRight,
            x if x == MouseButton::Middle as i8 => Button::MouseMiddle,
            _ => return,
        };
        self.keyboard_clear(button as u8);
    }

    pub fn mouse_clear_all(&mut self) {
        self.mouse_current = 0;
        self.mouse_previous = 0;
        for button in &[Button::MouseLeft, Button::MouseRight, Button::MouseMiddle] {
            self.keyboard_clear(*button as u8);
        }
    }

    #[inline]
    pub fn set_mouse_button(&mut self, mb: i8) {
        self.mouse_current = mb;
    }

    #[inline]
    pub fn set_mouse_lastbutton(&mut self, mb: i8) {
        self.mouse_previous = mb;
    }

    #[inline]
    pub fn mouse_check_button(&self, mb: i8) -> bool {
        self.mouse_check_button_internal_indirect(&self.button_state, mb)
    }

    #[inline]
    pub fn mouse_check_button_any(&self) -> bool {
        self.mouse_check_button(MB_ANY)
    }

    #[inline]
    pub fn mouse_check_button_pressed(&self, mb: i8) -> bool {
        self.mouse_check_button_internal_indirect(&self.button_state_press, mb)
    }

    #[inline]
    pub fn mouse_check_button_pressed_any(&self) -> bool {
        self.mouse_check_button_pressed(MB_ANY)
    }

    #[inline]
    pub fn mouse_check_button_released(&self, mb: i8) -> bool {
        self.mouse_check_button_internal_indirect(&self.button_state_release, mb)
    }

    #[inline]
    pub fn mouse_check_button_released_any(&self) -> bool {
        self.mouse_check_button_released(MB_ANY)
    }

    #[inline]
    pub fn mouse_wheel_up(&self) -> bool {
        self.mouse_wheel.0
    }

    #[inline]
    pub fn mouse_wheel_down(&self) -> bool {
        self.mouse_wheel.1
    }

    #[inline]
    pub fn mouse_x(&self) -> i32 {
        self.mouse_position.0
    }

    #[inline]
    pub fn mouse_y(&self) -> i32 {
        self.mouse_position.1
    }

    #[inline]
    pub fn mouse_x_previous(&self) -> i32 {
        self.mouse_position_previous.0
    }

    #[inline]
    pub fn mouse_y_previous(&self) -> i32 {
        self.mouse_position_previous.1
    }

    /// Clears the button press and release buffers.
    /// Should be called after each frame.
    pub fn step(&mut self) {
        self.button_state_press.iter_mut().for_each(|x| *x = false);
        self.button_state_release.iter_mut().for_each(|x| *x = false);
    }

    pub fn mouse_step(&mut self) {
        self.mouse_position_previous = self.mouse_position;
        self.mouse_wheel = (false, false);
    }

    /// Hard reset, clearing all state.
    pub fn reset(&mut self) {
        *self = Self::new();
    }
}<|MERGE_RESOLUTION|>--- conflicted
+++ resolved
@@ -1,6 +1,5 @@
 use crate::types::ArraySerde;
 use serde::{Deserialize, Serialize};
-<<<<<<< HEAD
 use std::{
     fmt::{
         Display,
@@ -10,8 +9,6 @@
     convert::TryFrom,
     num::NonZeroI32
 };
-=======
->>>>>>> 5a27b138
 
 const KEY_MAX: usize = u8::max_value() as usize + 1;
 const MB_ANY: i8 = -1;
@@ -251,7 +248,6 @@
     // 0xFF: Unmapped
 }
 
-<<<<<<< HEAD
 impl Display for Button {
     fn fmt(&self, f: &mut Formatter<'_>) -> Result<(), Error> {
         match self {
@@ -469,10 +465,7 @@
     }
 }
 
-impl TryFrom<ramen::event::Key> for Button {
-=======
 impl TryFrom<ramen::input::Key> for Button {
->>>>>>> 5a27b138
     type Error = ();
 
     fn try_from(key: ramen::input::Key) -> Result<Self, Self::Error> {
